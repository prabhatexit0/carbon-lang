--- conflicted
+++ resolved
@@ -27,15 +27,12 @@
   } else {
     states_.push_back(ValueState::Alive);
   }
-<<<<<<< HEAD
+  bound_values_.push_back(llvm::DenseMap<const AstNode*, Address>{});
 
   if (trace_stream_->is_enabled()) {
     *trace_stream_ << "+++ memory: [ " << *this << " ]\n";
   }
 
-=======
-  bound_values_.push_back(llvm::DenseMap<const AstNode*, Address>{});
->>>>>>> d02366f8
   return a;
 }
 
@@ -61,10 +58,6 @@
   CARBON_ASSIGN_OR_RETURN(values_[a.allocation_.index_],
                           values_[a.allocation_.index_]->SetField(
                               arena_, a.element_path_, v, source_loc));
-<<<<<<< HEAD
-  if (trace_stream_->is_enabled()) {
-    *trace_stream_ << "+++ memory: [ " << *this << " ]\n";
-=======
   auto& bound_values_map = bound_values_[a.allocation_.index_];
   // End lifetime of all values bound to this address and its subobjects.
   if (a.element_path_.IsEmpty()) {
@@ -76,7 +69,9 @@
         bound_values_map.erase(value_it);
       }
     }
->>>>>>> d02366f8
+  }
+  if (trace_stream_->is_enabled()) {
+    *trace_stream_ << "+++ memory: [ " << *this << " ]\n";
   }
   return Success();
 }
@@ -109,25 +104,11 @@
     CARBON_FATAL() << "deallocating an already dead value: "
                    << *values_[allocation.index_];
   }
-<<<<<<< HEAD
-
-  if (trace_stream_->is_enabled()) {
-    *trace_stream_ << "+++ memory: [ " << *this << " ]\n";
-  }
-}
-
-void Heap::Deallocate(const Address& a) {
-  Deallocate(a.allocation_);
-  if (trace_stream_->is_enabled()) {
-    *trace_stream_ << "+++ memory: [ " << *this << " ]\n";
-  }
-=======
   return Success();
 }
 
 auto Heap::Deallocate(const Address& a) -> ErrorOr<Success> {
   return Deallocate(a.allocation_);
->>>>>>> d02366f8
 }
 
 auto Heap::is_initialized(AllocationId allocation) const -> bool {
