// Part of the Carbon Language project, under the Apache License v2.0 with LLVM
// Exceptions. See /LICENSE for license information.
// SPDX-License-Identifier: Apache-2.0 WITH LLVM-exception

package ExplorerTest api;

class T {}

fn Main() -> i32 {
  var x: T = {};
  return 0;
}

// Place checks after code so that line numbers are stable, reducing merge
// conflicts.
// ARGS: --trace_file=- --trace_phase=execution %s
// AUTOUPDATE

<<<<<<< HEAD
// CHECK:STDOUT: ********** starting execution **********
// CHECK:STDOUT: ********** initializing globals **********
// CHECK:STDOUT: >[] stack-push: DeclarationAction pos: 0 `class T` (phase_execution.carbon:7)
// CHECK:STDOUT: ->> step DeclarationAction pos: 0 `class T` (phase_execution.carbon:7) --->
=======
// CHECK:STDOUT: * * * * * * * * * *  starting execution  * * * * * * * * * *
// CHECK:STDOUT: ------------------------------------------------------------
// CHECK:STDOUT: - - - - -  initializing globals  - - - - -
// CHECK:STDOUT: ------------------------------------------
// CHECK:STDOUT: >[] stack-push: DeclarationAction pos: 0 `interface TestInterface` (phase_execution.carbon:7)
// CHECK:STDOUT: ->> step DeclarationAction pos: 0 `interface TestInterface` (phase_execution.carbon:7) --->
>>>>>>> 28f563f1
// CHECK:STDOUT: *** declaration at (phase_execution.carbon:7)
// CHECK:STDOUT: ```
// CHECK:STDOUT: class T {
// CHECK:STDOUT: }
// CHECK:STDOUT: ```
// CHECK:STDOUT: <[] stack-pop:  DeclarationAction pos: 0 `class T` (phase_execution.carbon:7)
// CHECK:STDOUT: >[] stack-push: DeclarationAction pos: 0 `fn Main` (phase_execution.carbon:12)
// CHECK:STDOUT: ->> step DeclarationAction pos: 0 `fn Main` (phase_execution.carbon:12) --->
// CHECK:STDOUT: *** declaration at (phase_execution.carbon:12)
// CHECK:STDOUT: ```
// CHECK:STDOUT: fn Main ()-> i32 {
// CHECK:STDOUT: {
// CHECK:STDOUT: var x: T = {}.(interface ImplicitAs(T = class T).Convert)();
// CHECK:STDOUT: return 0;
// CHECK:STDOUT: }
// CHECK:STDOUT:
// CHECK:STDOUT: }
// CHECK:STDOUT: ```
<<<<<<< HEAD
// CHECK:STDOUT: <[] stack-pop:  DeclarationAction pos: 0 `fn Main` (phase_execution.carbon:12)
// CHECK:STDOUT: ********** calling main function **********
=======
// CHECK:STDOUT: <[] stack-pop:  DeclarationAction pos: 0 `fn Main` (phase_execution.carbon:11)
// CHECK:STDOUT: - - - - -  calling main function  - - - - -
// CHECK:STDOUT: -------------------------------------------
>>>>>>> 28f563f1
// CHECK:STDOUT: >[] stack-push: ValueExpressionAction pos: 0 `Main()` (<Main()>:0)
// CHECK:STDOUT: ->> step ValueExpressionAction pos: 0 `Main()` (<Main()>:0) --->
// CHECK:STDOUT: >[] stack-push: ExpressionAction pos: 0 `Main()` (<Main()>:0)
// CHECK:STDOUT: ->> step ExpressionAction pos: 0 `Main()` (<Main()>:0) --->
// CHECK:STDOUT: >[] stack-push: ValueExpressionAction pos: 0 `Main` (<Main()>:0)
// CHECK:STDOUT: ->> step ValueExpressionAction pos: 0 `Main` (<Main()>:0) --->
// CHECK:STDOUT: >[] stack-push: ExpressionAction pos: 0 `Main` (<Main()>:0)
// CHECK:STDOUT: ->> step ExpressionAction pos: 0 `Main` (<Main()>:0) --->
// CHECK:STDOUT: <[] stack-pop:  ExpressionAction pos: 0 `Main` (<Main()>:0)
// CHECK:STDOUT: ->> step ValueExpressionAction pos: 1 `Main` results: [`fun<Main>`]  (<Main()>:0) --->
// CHECK:STDOUT: <[] stack-pop:  ValueExpressionAction pos: 1 `Main` results: [`fun<Main>`]  (<Main()>:0)
// CHECK:STDOUT: ->> step ExpressionAction pos: 1 `Main()` results: [`fun<Main>`]  scope: [] (<Main()>:0) --->
// CHECK:STDOUT: -() calling function: fun<Main>
// CHECK:STDOUT: match pattern ()
// CHECK:STDOUT: from value expression with value ()
// CHECK:STDOUT: >[] stack-push: ScopeAction pos: 0  scope: [] (None)
// CHECK:STDOUT: >[] stack-push: StatementAction pos: 0 `{var x: T = {}.(interface ImplicitAs(T = class T).Convert)();return 0;}` (phase_execution.carbon:12)
// CHECK:STDOUT: ->> step StatementAction pos: 0 `{var x: T = {}.(interface ImplicitAs(T = class T).Convert)();return 0;}` (phase_execution.carbon:12) --->
// CHECK:STDOUT: *** statement at (phase_execution.carbon:12)
// CHECK:STDOUT: ```
// CHECK:STDOUT: {
// CHECK:STDOUT: var x: T = {}.(interface ImplicitAs(T = class T).Convert)();
// CHECK:STDOUT: return 0;
// CHECK:STDOUT: }
// CHECK:STDOUT:
// CHECK:STDOUT: ```
// CHECK:STDOUT: >[] stack-push: StatementAction pos: 0 `var x: T = {}.(interface ImplicitAs(T = class T).Convert)();` (phase_execution.carbon:10)
// CHECK:STDOUT: ->> step StatementAction pos: 0 `var x: T = {}.(interface ImplicitAs(T = class T).Convert)();` (phase_execution.carbon:10) --->
// CHECK:STDOUT: *** statement at (phase_execution.carbon:10)
// CHECK:STDOUT: ```
// CHECK:STDOUT: var x: T = {}.(interface ImplicitAs(T = class T).Convert)();
// CHECK:STDOUT: ```
// CHECK:STDOUT: ++# memory-alloc: #1 `Uninit<class T>` uninitialized
// CHECK:STDOUT: >[] stack-push: ExpressionAction pos: 0 `{}.(interface ImplicitAs(T = class T).Convert)()` (phase_execution.carbon:10)
// CHECK:STDOUT: ->> step ExpressionAction pos: 0 `{}.(interface ImplicitAs(T = class T).Convert)()` (phase_execution.carbon:10) --->
// CHECK:STDOUT: >[] stack-push: ValueExpressionAction pos: 0 `{}.(interface ImplicitAs(T = class T).Convert)` (phase_execution.carbon:10)
// CHECK:STDOUT: ->> step ValueExpressionAction pos: 0 `{}.(interface ImplicitAs(T = class T).Convert)` (phase_execution.carbon:10) --->
// CHECK:STDOUT: >[] stack-push: ExpressionAction pos: 0 `{}.(interface ImplicitAs(T = class T).Convert)` (phase_execution.carbon:10)
// CHECK:STDOUT: ->> step ExpressionAction pos: 0 `{}.(interface ImplicitAs(T = class T).Convert)` (phase_execution.carbon:10) --->
// CHECK:STDOUT: >[] stack-push: ValueExpressionAction pos: 0 `{}` (phase_execution.carbon:10)
// CHECK:STDOUT: ->> step ValueExpressionAction pos: 0 `{}` (phase_execution.carbon:10) --->
// CHECK:STDOUT: >[] stack-push: ExpressionAction pos: 0 `{}` (phase_execution.carbon:10)
// CHECK:STDOUT: ->> step ExpressionAction pos: 0 `{}` (phase_execution.carbon:10) --->
// CHECK:STDOUT: <[] stack-pop:  ExpressionAction pos: 0 `{}` (phase_execution.carbon:10)
// CHECK:STDOUT: ->> step ValueExpressionAction pos: 1 `{}` results: [`{}`]  (phase_execution.carbon:10) --->
// CHECK:STDOUT: <[] stack-pop:  ValueExpressionAction pos: 1 `{}` results: [`{}`]  (phase_execution.carbon:10)
// CHECK:STDOUT: ->> step ExpressionAction pos: 1 `{}.(interface ImplicitAs(T = class T).Convert)` results: [`{}`]  (phase_execution.carbon:10) --->
// CHECK:STDOUT: >[] stack-push: WitnessAction pos: 0 `witness for impl T as ImplicitAs(U)` (phase_execution.carbon:10)
// CHECK:STDOUT: ->> step WitnessAction pos: 0 `witness for impl T as ImplicitAs(U)` (phase_execution.carbon:10) --->
// CHECK:STDOUT: <[] stack-pop:  WitnessAction pos: 0 `witness for impl T as ImplicitAs(U)` (phase_execution.carbon:10)
// CHECK:STDOUT: ->> step ExpressionAction pos: 2 `{}.(interface ImplicitAs(T = class T).Convert)` results: [`{}`, `witness for impl T as ImplicitAs(U)`]  (phase_execution.carbon:10) --->
// CHECK:STDOUT: >[] stack-push: TypeInstantiationAction pos: 0 `interface As(T = class T)` (phase_execution.carbon:10)
// CHECK:STDOUT: ->> step TypeInstantiationAction pos: 0 `interface As(T = class T)` (phase_execution.carbon:10) --->
// CHECK:STDOUT: ->> instantiating type `interface As(T = class T)` (phase_execution.carbon:10)
// CHECK:STDOUT: ->> instantiating type `class T` (phase_execution.carbon:10)
// CHECK:STDOUT: <[] stack-pop:  TypeInstantiationAction pos: 0 `interface As(T = class T)` (phase_execution.carbon:10)
// CHECK:STDOUT: ->> step ExpressionAction pos: 3 `{}.(interface ImplicitAs(T = class T).Convert)` results: [`{}`, `witness for impl T as ImplicitAs(U)`, `interface As(T = class T)`]  (phase_execution.carbon:10) --->
// CHECK:STDOUT: ->> step ExpressionAction pos: 4 `{}.(interface ImplicitAs(T = class T).Convert)` results: [`{}`, `witness for impl T as ImplicitAs(U)`, `interface As(T = class T)`]  (phase_execution.carbon:10) --->
// CHECK:STDOUT: <[] stack-pop:  ExpressionAction pos: 4 `{}.(interface ImplicitAs(T = class T).Convert)` results: [`{}`, `witness for impl T as ImplicitAs(U)`, `interface As(T = class T)`]  (phase_execution.carbon:10)
// CHECK:STDOUT: ->> step ValueExpressionAction pos: 1 `{}.(interface ImplicitAs(T = class T).Convert)` results: [`bound_method<Convert>`]  (phase_execution.carbon:10) --->
// CHECK:STDOUT: <[] stack-pop:  ValueExpressionAction pos: 1 `{}.(interface ImplicitAs(T = class T).Convert)` results: [`bound_method<Convert>`]  (phase_execution.carbon:10)
// CHECK:STDOUT: ->> step ExpressionAction pos: 1 `{}.(interface ImplicitAs(T = class T).Convert)()` results: [`bound_method<Convert>`]  scope: [] (phase_execution.carbon:10) --->
// CHECK:STDOUT: -() calling function: bound_method<Convert>
// CHECK:STDOUT: match pattern ()
// CHECK:STDOUT: from value expression with value ()
// CHECK:STDOUT: >[] stack-push: ScopeAction pos: 0  scope: [`self: Self`: `{}`] (None)
// CHECK:STDOUT: >[] stack-push: StatementAction pos: 0 `{return __intrinsic_implicit_as_convert(self, U);}` (prelude.carbon:{{\d+}})
// CHECK:STDOUT: ->> step StatementAction pos: 0 `{return __intrinsic_implicit_as_convert(self, U);}` (prelude.carbon:{{\d+}}) --->
// CHECK:STDOUT: *** statement at (prelude.carbon:{{\d+}})
// CHECK:STDOUT: ```
// CHECK:STDOUT: {
// CHECK:STDOUT: return __intrinsic_implicit_as_convert(self, U);
// CHECK:STDOUT: }
// CHECK:STDOUT:
// CHECK:STDOUT: ```
// CHECK:STDOUT: >[] stack-push: StatementAction pos: 0 `return __intrinsic_implicit_as_convert(self, U);` (prelude.carbon:{{\d+}})
// CHECK:STDOUT: ->> step StatementAction pos: 0 `return __intrinsic_implicit_as_convert(self, U);` (prelude.carbon:{{\d+}}) --->
// CHECK:STDOUT: *** statement at (prelude.carbon:{{\d+}})
// CHECK:STDOUT: ```
// CHECK:STDOUT: return __intrinsic_implicit_as_convert(self, U);
// CHECK:STDOUT: ```
// CHECK:STDOUT: >[] stack-push: ValueExpressionAction pos: 0 `__intrinsic_implicit_as_convert(self, U)` (prelude.carbon:{{\d+}})
// CHECK:STDOUT: ->> step ValueExpressionAction pos: 0 `__intrinsic_implicit_as_convert(self, U)` (prelude.carbon:{{\d+}}) --->
// CHECK:STDOUT: >[] stack-push: ExpressionAction pos: 0 `__intrinsic_implicit_as_convert(self, U)` (prelude.carbon:{{\d+}})
// CHECK:STDOUT: ->> step ExpressionAction pos: 0 `__intrinsic_implicit_as_convert(self, U)` (prelude.carbon:{{\d+}}) --->
// CHECK:STDOUT: <[] stack-pop:  ExpressionAction pos: 0 `__intrinsic_implicit_as_convert(self, U)` (prelude.carbon:{{\d+}})
// CHECK:STDOUT: >[] stack-push: ExpressionAction pos: 0 `self` (prelude.carbon:{{\d+}})
// CHECK:STDOUT: ->> step ExpressionAction pos: 0 `self` (prelude.carbon:{{\d+}}) --->
// CHECK:STDOUT: >[] stack-push: ValueExpressionAction pos: 0 `self` (prelude.carbon:{{\d+}})
// CHECK:STDOUT: ->> step ValueExpressionAction pos: 0 `self` (prelude.carbon:{{\d+}}) --->
// CHECK:STDOUT: >[] stack-push: ExpressionAction pos: 0 `self` (prelude.carbon:{{\d+}})
// CHECK:STDOUT: ->> step ExpressionAction pos: 0 `self` (prelude.carbon:{{\d+}}) --->
// CHECK:STDOUT: <[] stack-pop:  ExpressionAction pos: 0 `self` (prelude.carbon:{{\d+}})
// CHECK:STDOUT: ->> step ValueExpressionAction pos: 1 `self` results: [`{}`]  (prelude.carbon:{{\d+}}) --->
// CHECK:STDOUT: <[] stack-pop:  ValueExpressionAction pos: 1 `self` results: [`{}`]  (prelude.carbon:{{\d+}})
// CHECK:STDOUT: ->> step ExpressionAction pos: 1 `self` results: [`{}`]  (prelude.carbon:{{\d+}}) --->
// CHECK:STDOUT: >[] stack-push: TypeInstantiationAction pos: 0 `class T` (prelude.carbon:{{\d+}})
// CHECK:STDOUT: ->> step TypeInstantiationAction pos: 0 `class T` (prelude.carbon:{{\d+}}) --->
// CHECK:STDOUT: <[] stack-pop:  TypeInstantiationAction pos: 0 `class T` (prelude.carbon:{{\d+}})
// CHECK:STDOUT: ->> step ExpressionAction pos: 2 `self` results: [`{}`, `class T`]  (prelude.carbon:{{\d+}}) --->
// CHECK:STDOUT: ->> instantiating type `class T` (prelude.carbon:{{\d+}})
// CHECK:STDOUT: <[] stack-pop:  ExpressionAction pos: 2 `self` results: [`{}`, `class T`]  (prelude.carbon:{{\d+}})
// CHECK:STDOUT: ->> step ValueExpressionAction pos: 1 `__intrinsic_implicit_as_convert(self, U)` results: [`T{}`]  (prelude.carbon:{{\d+}}) --->
// CHECK:STDOUT: <[] stack-pop:  ValueExpressionAction pos: 1 `__intrinsic_implicit_as_convert(self, U)` results: [`T{}`]  (prelude.carbon:{{\d+}})
// CHECK:STDOUT: ->> step StatementAction pos: 1 `return __intrinsic_implicit_as_convert(self, U);` results: [`T{}`]  (prelude.carbon:{{\d+}}) --->
// CHECK:STDOUT: *** statement at (prelude.carbon:{{\d+}})
// CHECK:STDOUT: ```
// CHECK:STDOUT: return __intrinsic_implicit_as_convert(self, U);
// CHECK:STDOUT: ```
// CHECK:STDOUT: --> memory-write: #1 `T{}`
// CHECK:STDOUT: <[] stack-pop:  StatementAction pos: 1 `return __intrinsic_implicit_as_convert(self, U);` results: [`T{}`]  (prelude.carbon:{{\d+}})
// CHECK:STDOUT: <[] stack-pop:  StatementAction pos: 1 `{return __intrinsic_implicit_as_convert(self, U);}` scope: [] (prelude.carbon:{{\d+}})
// CHECK:STDOUT: <[] stack-pop:  ScopeAction pos: 0  scope: [`self: Self`: `{}`] (None)
// CHECK:STDOUT: >[] stack-push: CleanUpAction pos: 0  scope: [`self: Self`: `{}`] (stack cleanup:1)
// CHECK:STDOUT: >[] stack-push: CleanUpAction pos: 0  scope: [] (stack cleanup:1)
// CHECK:STDOUT: ->> step CleanUpAction pos: 0  scope: [] (stack cleanup:1) --->
// CHECK:STDOUT: <[] stack-pop:  CleanUpAction pos: 0  scope: [] (stack cleanup:1)
// CHECK:STDOUT: ->> step CleanUpAction pos: 0  scope: [`self: Self`: `{}`] (stack cleanup:1) --->
// CHECK:STDOUT: <[] stack-pop:  CleanUpAction pos: 0  scope: [`self: Self`: `{}`] (stack cleanup:1)
// CHECK:STDOUT: ->> step ExpressionAction pos: 2 `{}.(interface ImplicitAs(T = class T).Convert)()` results: [`bound_method<Convert>`, `T{}`]  scope: [] (phase_execution.carbon:10) --->
// CHECK:STDOUT: <[] stack-pop:  ExpressionAction pos: 2 `{}.(interface ImplicitAs(T = class T).Convert)()` results: [`bound_method<Convert>`, `T{}`]  scope: [] (phase_execution.carbon:10)
// CHECK:STDOUT: >[] stack-push: CleanUpAction pos: 0  scope: [] (stack cleanup:1)
// CHECK:STDOUT: ->> step CleanUpAction pos: 0  scope: [] (stack cleanup:1) --->
// CHECK:STDOUT: <[] stack-pop:  CleanUpAction pos: 0  scope: [] (stack cleanup:1)
// CHECK:STDOUT: ->> step StatementAction pos: 1 `var x: T = {}.(interface ImplicitAs(T = class T).Convert)();` results: [`T{}`]  (phase_execution.carbon:10) --->
// CHECK:STDOUT: *** statement at (phase_execution.carbon:10)
// CHECK:STDOUT: ```
// CHECK:STDOUT: var x: T = {}.(interface ImplicitAs(T = class T).Convert)();
// CHECK:STDOUT: ```
// CHECK:STDOUT: <-- memory-read: #1 `T{}`
// CHECK:STDOUT: match pattern Placeholder<x>
// CHECK:STDOUT: from initializing expression with value T{}
// CHECK:STDOUT: <[] stack-pop:  StatementAction pos: 1 `var x: T = {}.(interface ImplicitAs(T = class T).Convert)();` results: [`T{}`]  (phase_execution.carbon:10)
// CHECK:STDOUT: ->> step StatementAction pos: 1 `{var x: T = {}.(interface ImplicitAs(T = class T).Convert)();return 0;}` scope: [`x: T`: `lval<Allocation(1)>`] (phase_execution.carbon:12) --->
// CHECK:STDOUT: *** statement at (phase_execution.carbon:12)
// CHECK:STDOUT: ```
// CHECK:STDOUT: {
// CHECK:STDOUT: var x: T = {}.(interface ImplicitAs(T = class T).Convert)();
// CHECK:STDOUT: return 0;
// CHECK:STDOUT: }
// CHECK:STDOUT:
// CHECK:STDOUT: ```
// CHECK:STDOUT: >[] stack-push: StatementAction pos: 0 `return 0;` (phase_execution.carbon:11)
// CHECK:STDOUT: ->> step StatementAction pos: 0 `return 0;` (phase_execution.carbon:11) --->
// CHECK:STDOUT: *** statement at (phase_execution.carbon:11)
// CHECK:STDOUT: ```
// CHECK:STDOUT: return 0;
// CHECK:STDOUT: ```
// CHECK:STDOUT: >[] stack-push: ValueExpressionAction pos: 0 `0` (phase_execution.carbon:11)
// CHECK:STDOUT: ->> step ValueExpressionAction pos: 0 `0` (phase_execution.carbon:11) --->
// CHECK:STDOUT: >[] stack-push: ExpressionAction pos: 0 `0` (phase_execution.carbon:11)
// CHECK:STDOUT: ->> step ExpressionAction pos: 0 `0` (phase_execution.carbon:11) --->
// CHECK:STDOUT: <[] stack-pop:  ExpressionAction pos: 0 `0` (phase_execution.carbon:11)
// CHECK:STDOUT: ->> step ValueExpressionAction pos: 1 `0` results: [`0`]  (phase_execution.carbon:11) --->
// CHECK:STDOUT: <[] stack-pop:  ValueExpressionAction pos: 1 `0` results: [`0`]  (phase_execution.carbon:11)
// CHECK:STDOUT: ->> step StatementAction pos: 1 `return 0;` results: [`0`]  (phase_execution.carbon:11) --->
// CHECK:STDOUT: *** statement at (phase_execution.carbon:11)
// CHECK:STDOUT: ```
// CHECK:STDOUT: return 0;
// CHECK:STDOUT: ```
// CHECK:STDOUT: <[] stack-pop:  StatementAction pos: 1 `return 0;` results: [`0`]  (phase_execution.carbon:11)
// CHECK:STDOUT: <[] stack-pop:  StatementAction pos: 2 `{var x: T = {}.(interface ImplicitAs(T = class T).Convert)();return 0;}` scope: [`x: T`: `lval<Allocation(1)>`] (phase_execution.carbon:12)
// CHECK:STDOUT: <[] stack-pop:  ScopeAction pos: 0  scope: [] (None)
// CHECK:STDOUT: >[] stack-push: CleanUpAction pos: 0  scope: [] (stack cleanup:1)
// CHECK:STDOUT: >[] stack-push: CleanUpAction pos: 0  scope: [`x: T`: `lval<Allocation(1)>`] (stack cleanup:1)
// CHECK:STDOUT: ->> step CleanUpAction pos: 0  scope: [`x: T`: `lval<Allocation(1)>`] (stack cleanup:1) --->
// CHECK:STDOUT: <-- memory-read: #1 `T{}`
// CHECK:STDOUT: >[] stack-push: DestroyAction pos: 0  (None)
// CHECK:STDOUT: ->> step DestroyAction pos: 0  (None) --->
// CHECK:STDOUT: ->> step DestroyAction pos: 1  (None) --->
// CHECK:STDOUT: ->> step DestroyAction pos: 2  (None) --->
// CHECK:STDOUT: <[] stack-pop:  DestroyAction pos: 2  (None)
// CHECK:STDOUT: ->> step CleanUpAction pos: 1  scope: [`x: T`: `lval<Allocation(1)>`] (stack cleanup:1) --->
// CHECK:STDOUT: --# memory-dealloc: #1 `T{}`
// CHECK:STDOUT: ->> step CleanUpAction pos: 2  scope: [`x: T`: `lval<Allocation(1)>`] (stack cleanup:1) --->
// CHECK:STDOUT: <[] stack-pop:  CleanUpAction pos: 2  scope: [`x: T`: `lval<Allocation(1)>`] (stack cleanup:1)
// CHECK:STDOUT: ->> step CleanUpAction pos: 0  scope: [] (stack cleanup:1) --->
// CHECK:STDOUT: <[] stack-pop:  CleanUpAction pos: 0  scope: [] (stack cleanup:1)
// CHECK:STDOUT: ->> step ExpressionAction pos: 2 `Main()` results: [`fun<Main>`, `0`]  scope: [] (<Main()>:0) --->
// CHECK:STDOUT: <[] stack-pop:  ExpressionAction pos: 2 `Main()` results: [`fun<Main>`, `0`]  scope: [] (<Main()>:0)
// CHECK:STDOUT: >[] stack-push: CleanUpAction pos: 0  scope: [] (stack cleanup:1)
// CHECK:STDOUT: ->> step CleanUpAction pos: 0  scope: [] (stack cleanup:1) --->
// CHECK:STDOUT: <[] stack-pop:  CleanUpAction pos: 0  scope: [] (stack cleanup:1)
// CHECK:STDOUT: ->> step ValueExpressionAction pos: 1 `Main()` results: [`0`]  (<Main()>:0) --->
// CHECK:STDOUT: <[] stack-pop:  ValueExpressionAction pos: 1 `Main()` results: [`0`]  (<Main()>:0)
// CHECK:STDOUT: ==> interpreter result: 0
// CHECK:STDOUT: result: 0<|MERGE_RESOLUTION|>--- conflicted
+++ resolved
@@ -16,19 +16,10 @@
 // ARGS: --trace_file=- --trace_phase=execution %s
 // AUTOUPDATE
 
-<<<<<<< HEAD
 // CHECK:STDOUT: ********** starting execution **********
 // CHECK:STDOUT: ********** initializing globals **********
 // CHECK:STDOUT: >[] stack-push: DeclarationAction pos: 0 `class T` (phase_execution.carbon:7)
 // CHECK:STDOUT: ->> step DeclarationAction pos: 0 `class T` (phase_execution.carbon:7) --->
-=======
-// CHECK:STDOUT: * * * * * * * * * *  starting execution  * * * * * * * * * *
-// CHECK:STDOUT: ------------------------------------------------------------
-// CHECK:STDOUT: - - - - -  initializing globals  - - - - -
-// CHECK:STDOUT: ------------------------------------------
-// CHECK:STDOUT: >[] stack-push: DeclarationAction pos: 0 `interface TestInterface` (phase_execution.carbon:7)
-// CHECK:STDOUT: ->> step DeclarationAction pos: 0 `interface TestInterface` (phase_execution.carbon:7) --->
->>>>>>> 28f563f1
 // CHECK:STDOUT: *** declaration at (phase_execution.carbon:7)
 // CHECK:STDOUT: ```
 // CHECK:STDOUT: class T {
@@ -47,14 +38,8 @@
 // CHECK:STDOUT:
 // CHECK:STDOUT: }
 // CHECK:STDOUT: ```
-<<<<<<< HEAD
 // CHECK:STDOUT: <[] stack-pop:  DeclarationAction pos: 0 `fn Main` (phase_execution.carbon:12)
 // CHECK:STDOUT: ********** calling main function **********
-=======
-// CHECK:STDOUT: <[] stack-pop:  DeclarationAction pos: 0 `fn Main` (phase_execution.carbon:11)
-// CHECK:STDOUT: - - - - -  calling main function  - - - - -
-// CHECK:STDOUT: -------------------------------------------
->>>>>>> 28f563f1
 // CHECK:STDOUT: >[] stack-push: ValueExpressionAction pos: 0 `Main()` (<Main()>:0)
 // CHECK:STDOUT: ->> step ValueExpressionAction pos: 0 `Main()` (<Main()>:0) --->
 // CHECK:STDOUT: >[] stack-push: ExpressionAction pos: 0 `Main()` (<Main()>:0)
