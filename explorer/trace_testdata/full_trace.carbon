// Part of the Carbon Language project, under the Apache License v2.0 with LLVM
// Exceptions. See /LICENSE for license information.
// SPDX-License-Identifier: Apache-2.0 WITH LLVM-exception
//
// AUTOUPDATE
// CHECK:STDOUT: ********** source program **********
// CHECK:STDOUT: interface TestInterface {
// CHECK:STDOUT: }
// CHECK:STDOUT: namespace N;fn Foo (n: i32)-> i32 {
// CHECK:STDOUT: {
// CHECK:STDOUT: return (n + 1);
// CHECK:STDOUT: }
// CHECK:STDOUT:
// CHECK:STDOUT: }
// CHECK:STDOUT: fn Main ()-> i32 {
// CHECK:STDOUT: {
<<<<<<< HEAD
// CHECK:STDOUT: var x: i32 = 0;
// CHECK:STDOUT: return x;
=======
// CHECK:STDOUT: return N.Foo(0);
>>>>>>> 418bad93
// CHECK:STDOUT: }
// CHECK:STDOUT:
// CHECK:STDOUT: }
// CHECK:STDOUT: ********** resolving names **********


package ExplorerTest api;

// CHECK:STDOUT: --- declared `TestInterface` as `interface TestInterface` in `package` (full_trace.carbon:[[@LINE+1]])
interface TestInterface {}

// CHECK:STDOUT: --- declared `N` as `namespace N` in `package` (full_trace.carbon:[[@LINE+1]])
namespace N;

// CHECK:STDOUT: --- resolved `N` as `namespace N` in `package` (full_trace.carbon:[[@LINE+1]])
fn N.Foo(n: i32) -> i32 {
  return n + 1;
// CHECK:STDOUT: --- declared `Foo` as `fn N.Foo` in `namespace N` (full_trace.carbon:[[@LINE+1]])
}

fn Main() -> i32 {
  return N.Foo(0);
// CHECK:STDOUT: --- declared `Main` as `fn Main` in `package` (full_trace.carbon:[[@LINE+440]])
// CHECK:STDOUT: ** resolving decl `interface TestInterface` (full_trace.carbon:[[@LINE-14]])
// CHECK:STDOUT: --- marked `TestInterface` declared but not usable in `package`
// CHECK:STDOUT: --- marked `TestInterface` usable in `package`
// CHECK:STDOUT: --- declared `Self` as `Self` in `interface TestInterface` (full_trace.carbon:[[@LINE-17]])
// CHECK:STDOUT: ** finished resolving decl `interface TestInterface` (full_trace.carbon:[[@LINE-18]])
// CHECK:STDOUT: ** resolving decl `namespace N` (full_trace.carbon:[[@LINE-16]])
// CHECK:STDOUT: --- marked `N` usable in `package`
// CHECK:STDOUT: ** finished resolving decl `namespace N` (full_trace.carbon:[[@LINE-18]])
// CHECK:STDOUT: ** resolving decl `fn N.Foo` (full_trace.carbon:[[@LINE-13]])
// CHECK:STDOUT: --- resolved `N` as `namespace N` in `package` (full_trace.carbon:[[@LINE-17]])
// CHECK:STDOUT: --- marked `Foo` declared but not usable in `namespace N`
// CHECK:STDOUT: --- declared `n` as `n` in `fn N.Foo` (full_trace.carbon:[[@LINE-19]])
// CHECK:STDOUT: --- marked `Foo` usable in `namespace N`
// CHECK:STDOUT: ** resolving stmt `{return (n + 1);}` (full_trace.carbon:[[@LINE-18]])
// CHECK:STDOUT: ** resolving stmt `return (n + 1);` (full_trace.carbon:[[@LINE-21]])
// CHECK:STDOUT: --- resolved `n` as `n` in `fn N.Foo` (full_trace.carbon:[[@LINE-22]])
// CHECK:STDOUT: ** finished resolving stmt `return (n + 1);` (full_trace.carbon:[[@LINE-23]])
// CHECK:STDOUT: ** finished resolving stmt `{return (n + 1);}` (full_trace.carbon:[[@LINE-22]])
// CHECK:STDOUT: ** finished resolving decl `fn N.Foo` (full_trace.carbon:[[@LINE-23]])
// CHECK:STDOUT: ** resolving decl `fn Main` (full_trace.carbon:[[@LINE+420]])
// CHECK:STDOUT: --- marked `Main` declared but not usable in `package`
// CHECK:STDOUT: --- marked `Main` usable in `package`
// CHECK:STDOUT: ** resolving stmt `{return N.Foo(0);}` (full_trace.carbon:[[@LINE+417]])
// CHECK:STDOUT: ** resolving stmt `return N.Foo(0);` (full_trace.carbon:[[@LINE-25]])
// CHECK:STDOUT: --- resolved `N` as `namespace N` in `package` (full_trace.carbon:[[@LINE-26]])
// CHECK:STDOUT: --- resolved `Foo` as `fn N.Foo` in `namespace N` (full_trace.carbon:[[@LINE-27]])
// CHECK:STDOUT: ** finished resolving stmt `return N.Foo(0);` (full_trace.carbon:[[@LINE-28]])
// CHECK:STDOUT: ** finished resolving stmt `{return N.Foo(0);}` (full_trace.carbon:[[@LINE+412]])
// CHECK:STDOUT: ** finished resolving decl `fn Main` (full_trace.carbon:[[@LINE+411]])
// CHECK:STDOUT: --- resolved `Main` as `fn Main` in `package` (<Main()>:0)
// CHECK:STDOUT: ********** resolving control flow **********
// CHECK:STDOUT: ********** type checking **********
// CHECK:STDOUT: ** declaring interface TestInterface
// CHECK:STDOUT: ** finished declaring interface TestInterface
// CHECK:STDOUT: checking InterfaceDeclaration
// CHECK:STDOUT: ** checking interface TestInterface
// CHECK:STDOUT: impl declarations:{{ }}
// CHECK:STDOUT: impl declarations: bool as interface EqWith(U = bool), i32 as interface EqWith(U = i32), String as interface EqWith(U = String), i32 as interface CompareWith(U = i32), String as interface CompareWith(U = String), i32 as interface LessWith(U = i32), String as interface LessWith(U = String), i32 as interface LessEqWith(U = i32), String as interface LessEqWith(U = String), i32 as interface GreaterWith(U = i32), String as interface GreaterWith(U = String), i32 as interface GreaterEqWith(U = i32), String as interface GreaterEqWith(U = String), i32 as interface Negate, i32 as interface AddWith(U = i32), i32 as interface SubWith(U = i32), i32 as interface MulWith(U = i32), i32 as interface DivWith(U = i32), i32 as interface ModWith(U = i32), i32 as interface BitComplement, i32 as interface BitAndWith(U = i32), i32 as interface BitOrWith(U = i32), i32 as interface BitXorWith(U = i32), i32 as interface LeftShiftWith(U = i32), i32 as interface RightShiftWith(U = i32), i32 as interface Inc, i32 as interface Dec, U as interface __EqualConverter [0], (T1,) as interface As(T = (U1,)) [0, 0, 0; 1, 1, 0, 0, 0], (T1, T2) as interface As(T = (U1, U2)) [0, 0, 0; 0, 0, 1; 1, 1, 0, 0, 0; 1, 1, 0, 0, 1], (T1, U1) as interface EqWith(U = (T2, U2)) [0, 0, 0; 0, 0, 1; 1, 1, 0, 0, 0; 1, 1, 0, 0, 1], (T1, T2, T3) as interface As(T = (U1, U2, U3)) [0, 0, 0; 0, 0, 1; 0, 0, 2; 1, 1, 0, 0, 0; 1, 1, 0, 0, 1; 1, 1, 0, 0, 2], T as interface ImplicitAs(T = U) [0; 1, 1, 0], T as interface As(T = U) [0; 1, 1, 0], T as interface ImplicitAs(T = U) [0; 1, 1, 0], T as interface As(T = U) [0; 1, 1, 0], T as interface AssignWith(U = U) [0; 1, 1, 0], T as interface AddAssignWith(U = U) [0; 1, 1, 0], T as interface SubAssignWith(U = U) [0; 1, 1, 0], T as interface MulAssignWith(U = U) [0; 1, 1, 0], T as interface DivAssignWith(U = U) [0; 1, 1, 0], T as interface ModAssignWith(U = U) [0; 1, 1, 0], T as interface BitAndAssignWith(U = U) [0; 1, 1, 0], T as interface BitOrAssignWith(U = U) [0; 1, 1, 0], T as interface BitXorAssignWith(U = U) [0; 1, 1, 0], T as interface LeftShiftAssignWith(U = U) [0; 1, 1, 0], T as interface RightShiftAssignWith(U = U) [0; 1, 1, 0]
// CHECK:STDOUT: ** finished checking interface TestInterface
// CHECK:STDOUT: checking NamespaceDeclaration
// CHECK:STDOUT: ** declaring function Foo
// CHECK:STDOUT: checking TuplePattern (n: i32)
// CHECK:STDOUT: checking BindingPattern n: i32
// CHECK:STDOUT: checking ExpressionPattern i32
// CHECK:STDOUT: checking IntTypeLiteral i32
// CHECK:STDOUT: {
// CHECK:STDOUT: stack:{{ }}
// CHECK:STDOUT: memory:{{ }}
// CHECK:STDOUT: }
// CHECK:STDOUT: {
// CHECK:STDOUT: stack: i32 .0. ## i32 .1.
// CHECK:STDOUT: memory:{{ }}
// CHECK:STDOUT: }
// CHECK:STDOUT: --- step exp i32 .0. (full_trace.carbon:[[@LINE-61]]) --->
// CHECK:STDOUT: {
// CHECK:STDOUT: stack: i32 .1. {{[[][[]}}i32]]
// CHECK:STDOUT: memory:{{ }}
// CHECK:STDOUT: }
// CHECK:STDOUT: {
// CHECK:STDOUT: stack:{{ }}
// CHECK:STDOUT: memory:{{ }}
// CHECK:STDOUT: }
// CHECK:STDOUT: finished checking tuple pattern field n: i32
// CHECK:STDOUT: checking IntTypeLiteral i32
// CHECK:STDOUT: {
// CHECK:STDOUT: stack:{{ }}
// CHECK:STDOUT: memory:{{ }}
// CHECK:STDOUT: }
// CHECK:STDOUT: {
// CHECK:STDOUT: stack: i32 .0. ## i32 .1.
// CHECK:STDOUT: memory:{{ }}
// CHECK:STDOUT: }
// CHECK:STDOUT: --- step exp i32 .0. (full_trace.carbon:[[@LINE-80]]) --->
// CHECK:STDOUT: {
// CHECK:STDOUT: stack: i32 .1. {{[[][[]}}i32]]
// CHECK:STDOUT: memory:{{ }}
// CHECK:STDOUT: }
// CHECK:STDOUT: {
// CHECK:STDOUT: stack:{{ }}
// CHECK:STDOUT: memory:{{ }}
// CHECK:STDOUT: }
// CHECK:STDOUT: ** finished declaring function Foo of type fn (i32,) -> i32
// CHECK:STDOUT: checking FunctionDeclaration
// CHECK:STDOUT: ** checking function Foo
// CHECK:STDOUT: impl declarations:{{ }}
// CHECK:STDOUT: impl declarations: bool as interface EqWith(U = bool), i32 as interface EqWith(U = i32), String as interface EqWith(U = String), i32 as interface CompareWith(U = i32), String as interface CompareWith(U = String), i32 as interface LessWith(U = i32), String as interface LessWith(U = String), i32 as interface LessEqWith(U = i32), String as interface LessEqWith(U = String), i32 as interface GreaterWith(U = i32), String as interface GreaterWith(U = String), i32 as interface GreaterEqWith(U = i32), String as interface GreaterEqWith(U = String), i32 as interface Negate, i32 as interface AddWith(U = i32), i32 as interface SubWith(U = i32), i32 as interface MulWith(U = i32), i32 as interface DivWith(U = i32), i32 as interface ModWith(U = i32), i32 as interface BitComplement, i32 as interface BitAndWith(U = i32), i32 as interface BitOrWith(U = i32), i32 as interface BitXorWith(U = i32), i32 as interface LeftShiftWith(U = i32), i32 as interface RightShiftWith(U = i32), i32 as interface Inc, i32 as interface Dec, U as interface __EqualConverter [0], (T1,) as interface As(T = (U1,)) [0, 0, 0; 1, 1, 0, 0, 0], (T1, T2) as interface As(T = (U1, U2)) [0, 0, 0; 0, 0, 1; 1, 1, 0, 0, 0; 1, 1, 0, 0, 1], (T1, U1) as interface EqWith(U = (T2, U2)) [0, 0, 0; 0, 0, 1; 1, 1, 0, 0, 0; 1, 1, 0, 0, 1], (T1, T2, T3) as interface As(T = (U1, U2, U3)) [0, 0, 0; 0, 0, 1; 0, 0, 2; 1, 1, 0, 0, 0; 1, 1, 0, 0, 1; 1, 1, 0, 0, 2], T as interface ImplicitAs(T = U) [0; 1, 1, 0], T as interface As(T = U) [0; 1, 1, 0], T as interface ImplicitAs(T = U) [0; 1, 1, 0], T as interface As(T = U) [0; 1, 1, 0], T as interface AssignWith(U = U) [0; 1, 1, 0], T as interface AddAssignWith(U = U) [0; 1, 1, 0], T as interface SubAssignWith(U = U) [0; 1, 1, 0], T as interface MulAssignWith(U = U) [0; 1, 1, 0], T as interface DivAssignWith(U = U) [0; 1, 1, 0], T as interface ModAssignWith(U = U) [0; 1, 1, 0], T as interface BitAndAssignWith(U = U) [0; 1, 1, 0], T as interface BitOrAssignWith(U = U) [0; 1, 1, 0], T as interface BitXorAssignWith(U = U) [0; 1, 1, 0], T as interface LeftShiftAssignWith(U = U) [0; 1, 1, 0], T as interface RightShiftAssignWith(U = U) [0; 1, 1, 0]
// CHECK:STDOUT: checking Block {
// CHECK:STDOUT: return (n + 1);
// CHECK:STDOUT: }
// CHECK:STDOUT:
// CHECK:STDOUT: checking ReturnExpression return (n + 1);
// CHECK:STDOUT: checking OperatorExpression (n + 1)
// CHECK:STDOUT: checking IdentifierExpression n
// CHECK:STDOUT: checking IntLiteral 1
// CHECK:STDOUT: ** finished checking function Foo
// CHECK:STDOUT: ** declaring function Main
// CHECK:STDOUT: checking TuplePattern ()
// CHECK:STDOUT: checking IntTypeLiteral i32
<<<<<<< HEAD
// CHECK:STDOUT: (+) stack-push: i32 .0.
// CHECK:STDOUT: (+) stack-push: i32 .0.


package ExplorerTest api;

interface TestInterface {}

// CHECK:STDOUT: --- step exp i32 .0. (full_trace.carbon:[[@LINE+20]]) --->
// CHECK:STDOUT: (-) stack-pop: i32 .0.
// CHECK:STDOUT: (-) stack-pop: i32 .1. {{[[][[]}}i32]]
=======
// CHECK:STDOUT: {
// CHECK:STDOUT: stack:{{ }}
// CHECK:STDOUT: memory:{{ }}
// CHECK:STDOUT: }
// CHECK:STDOUT: {
// CHECK:STDOUT: stack: i32 .0. ## i32 .1.
// CHECK:STDOUT: memory:{{ }}
// CHECK:STDOUT: }
// CHECK:STDOUT: --- step exp i32 .0. (full_trace.carbon:[[@LINE-109]]) --->
// CHECK:STDOUT: {
// CHECK:STDOUT: stack: i32 .1. {{[[][[]}}i32]]
// CHECK:STDOUT: memory:{{ }}
// CHECK:STDOUT: }
// CHECK:STDOUT: {
// CHECK:STDOUT: stack:{{ }}
// CHECK:STDOUT: memory:{{ }}
// CHECK:STDOUT: }
>>>>>>> 418bad93
// CHECK:STDOUT: ** finished declaring function Main of type fn () -> i32
// CHECK:STDOUT: checking FunctionDeclaration
// CHECK:STDOUT: ** checking function Main
// CHECK:STDOUT: impl declarations:{{ }}
// CHECK:STDOUT: impl declarations: bool as interface EqWith(U = bool), i32 as interface EqWith(U = i32), String as interface EqWith(U = String), i32 as interface CompareWith(U = i32), String as interface CompareWith(U = String), i32 as interface LessWith(U = i32), String as interface LessWith(U = String), i32 as interface LessEqWith(U = i32), String as interface LessEqWith(U = String), i32 as interface GreaterWith(U = i32), String as interface GreaterWith(U = String), i32 as interface GreaterEqWith(U = i32), String as interface GreaterEqWith(U = String), i32 as interface Negate, i32 as interface AddWith(U = i32), i32 as interface SubWith(U = i32), i32 as interface MulWith(U = i32), i32 as interface DivWith(U = i32), i32 as interface ModWith(U = i32), i32 as interface BitComplement, i32 as interface BitAndWith(U = i32), i32 as interface BitOrWith(U = i32), i32 as interface BitXorWith(U = i32), i32 as interface LeftShiftWith(U = i32), i32 as interface RightShiftWith(U = i32), i32 as interface Inc, i32 as interface Dec, U as interface __EqualConverter [0], (T1,) as interface As(T = (U1,)) [0, 0, 0; 1, 1, 0, 0, 0], (T1, T2) as interface As(T = (U1, U2)) [0, 0, 0; 0, 0, 1; 1, 1, 0, 0, 0; 1, 1, 0, 0, 1], (T1, U1) as interface EqWith(U = (T2, U2)) [0, 0, 0; 0, 0, 1; 1, 1, 0, 0, 0; 1, 1, 0, 0, 1], (T1, T2, T3) as interface As(T = (U1, U2, U3)) [0, 0, 0; 0, 0, 1; 0, 0, 2; 1, 1, 0, 0, 0; 1, 1, 0, 0, 1; 1, 1, 0, 0, 2], T as interface ImplicitAs(T = U) [0; 1, 1, 0], T as interface As(T = U) [0; 1, 1, 0], T as interface ImplicitAs(T = U) [0; 1, 1, 0], T as interface As(T = U) [0; 1, 1, 0], T as interface AssignWith(U = U) [0; 1, 1, 0], T as interface AddAssignWith(U = U) [0; 1, 1, 0], T as interface SubAssignWith(U = U) [0; 1, 1, 0], T as interface MulAssignWith(U = U) [0; 1, 1, 0], T as interface DivAssignWith(U = U) [0; 1, 1, 0], T as interface ModAssignWith(U = U) [0; 1, 1, 0], T as interface BitAndAssignWith(U = U) [0; 1, 1, 0], T as interface BitOrAssignWith(U = U) [0; 1, 1, 0], T as interface BitXorAssignWith(U = U) [0; 1, 1, 0], T as interface LeftShiftAssignWith(U = U) [0; 1, 1, 0], T as interface RightShiftAssignWith(U = U) [0; 1, 1, 0]
// CHECK:STDOUT: checking Block {
<<<<<<< HEAD
// CHECK:STDOUT: var x: i32 = 0;
// CHECK:STDOUT: return x;
// CHECK:STDOUT: }
// CHECK:STDOUT:
// CHECK:STDOUT: checking VariableDefinition var x: i32 = 0;
// CHECK:STDOUT: checking IntLiteral 0
// CHECK:STDOUT: checking BindingPattern x: i32, expecting i32
// CHECK:STDOUT: checking ExpressionPattern i32, expecting i32
// CHECK:STDOUT: checking IntTypeLiteral i32
// CHECK:STDOUT: (+) stack-push: i32 .0.
// CHECK:STDOUT: (+) stack-push: i32 .0.
fn Main() -> i32 {
  // CHECK:STDOUT: --- step exp i32 .0. (full_trace.carbon:[[@LINE+41]]) --->
  // CHECK:STDOUT: (-) stack-pop: i32 .0.
  // CHECK:STDOUT: (-) stack-pop: i32 .1. {{[[][[]}}i32]]
  // CHECK:STDOUT: checking ReturnExpression return x;
  // CHECK:STDOUT: checking IdentifierExpression x
  // CHECK:STDOUT: ** finished checking function Main
  // CHECK:STDOUT: checking CallExpression Main()
  // CHECK:STDOUT: checking IdentifierExpression Main
  // CHECK:STDOUT: checking TupleLiteral ()
  // CHECK:STDOUT: checking call to function of type fn () -> i32
  // CHECK:STDOUT: with arguments of type: ()
  // CHECK:STDOUT: performing argument deduction for bindings:{{ }}
  // CHECK:STDOUT: deduction succeeded with results: {}
  // CHECK:STDOUT: ********** resolving unformed variables **********
  // CHECK:STDOUT: ********** printing declarations **********
  // CHECK:STDOUT: interface TestInterface {
  // CHECK:STDOUT: }
  // CHECK:STDOUT: fn Main ()-> i32 {
  // CHECK:STDOUT: {
  // CHECK:STDOUT: var x: i32 = 0;
  // CHECK:STDOUT: return x;
  // CHECK:STDOUT: }
  // CHECK:STDOUT:
  // CHECK:STDOUT: }
  // CHECK:STDOUT: ********** starting execution **********
  // CHECK:STDOUT: ********** initializing globals **********
  // CHECK:STDOUT: (+) stack-push: interface TestInterface {
  // CHECK:STDOUT: }
  // CHECK:STDOUT:  .0.
  // CHECK:STDOUT: --- step decl interface TestInterface .0. (full_trace.carbon:[[@LINE-52]]) --->
  // CHECK:STDOUT: (-) stack-pop: interface TestInterface {
  // CHECK:STDOUT: }
  // CHECK:STDOUT:  .0.
  // CHECK:STDOUT: (+) stack-push: fn Main ()-> i32 {
  // CHECK:STDOUT: {
  // CHECK:STDOUT: var x: i32 = 0;
  // CHECK:STDOUT: return x;
  // CHECK:STDOUT: }
  // CHECK:STDOUT:
  // CHECK:STDOUT: }
  // CHECK:STDOUT:  .0.
  var x: i32 = 0;
  return x;
// CHECK:STDOUT: --- step decl fn Main .0. (full_trace.carbon:[[@LINE+72]]) --->
// CHECK:STDOUT: (-) stack-pop: fn Main ()-> i32 {
// CHECK:STDOUT: {
// CHECK:STDOUT: var x: i32 = 0;
// CHECK:STDOUT: return x;
// CHECK:STDOUT: }
// CHECK:STDOUT:
// CHECK:STDOUT: }
// CHECK:STDOUT:  .0.
=======
// CHECK:STDOUT: return N.Foo(0);
// CHECK:STDOUT: }
// CHECK:STDOUT:
// CHECK:STDOUT: checking ReturnExpression return N.Foo(0);
// CHECK:STDOUT: checking CallExpression N.Foo(0)
// CHECK:STDOUT: checking SimpleMemberAccessExpression N.Foo
// CHECK:STDOUT: checking IdentifierExpression Foo
// CHECK:STDOUT: checking TupleLiteral (0)
// CHECK:STDOUT: checking IntLiteral 0
// CHECK:STDOUT: checking call to function of type fn (i32,) -> i32
// CHECK:STDOUT: with arguments of type: (i32,)
// CHECK:STDOUT: performing argument deduction for bindings:{{ }}
// CHECK:STDOUT: deducing i32 from i32
// CHECK:STDOUT: deduction succeeded with results: {}
// CHECK:STDOUT: ** finished checking function Main
// CHECK:STDOUT: checking CallExpression Main()
// CHECK:STDOUT: checking IdentifierExpression Main
// CHECK:STDOUT: checking TupleLiteral ()
// CHECK:STDOUT: checking call to function of type fn () -> i32
// CHECK:STDOUT: with arguments of type: ()
// CHECK:STDOUT: performing argument deduction for bindings:{{ }}
// CHECK:STDOUT: deduction succeeded with results: {}
// CHECK:STDOUT: ********** resolving unformed variables **********
// CHECK:STDOUT: ********** printing declarations **********
// CHECK:STDOUT: interface TestInterface {
// CHECK:STDOUT: }
// CHECK:STDOUT: namespace N;fn Foo (n: i32)-> i32 {
// CHECK:STDOUT: {
// CHECK:STDOUT: return (n + 1);
// CHECK:STDOUT: }
// CHECK:STDOUT:
// CHECK:STDOUT: }
// CHECK:STDOUT: fn Main ()-> i32 {
// CHECK:STDOUT: {
// CHECK:STDOUT: return N.Foo(0);
// CHECK:STDOUT: }
// CHECK:STDOUT:
// CHECK:STDOUT: }
// CHECK:STDOUT: ********** starting execution **********
// CHECK:STDOUT: ********** initializing globals **********
// CHECK:STDOUT: {
// CHECK:STDOUT: stack:{{ }}
// CHECK:STDOUT: memory: 0: Heap{}
// CHECK:STDOUT: }
// CHECK:STDOUT: --- step decl interface TestInterface .0. (full_trace.carbon:[[@LINE-179]]) --->
// CHECK:STDOUT: {
// CHECK:STDOUT: stack:{{ }}
// CHECK:STDOUT: memory: 0: Heap{}
// CHECK:STDOUT: }
// CHECK:STDOUT: {
// CHECK:STDOUT: stack:{{ }}
// CHECK:STDOUT: memory: 0: Heap{}
// CHECK:STDOUT: }
// CHECK:STDOUT: --- step decl namespace N .0. (full_trace.carbon:[[@LINE-185]]) --->
// CHECK:STDOUT: {
// CHECK:STDOUT: stack:{{ }}
// CHECK:STDOUT: memory: 0: Heap{}
// CHECK:STDOUT: }
// CHECK:STDOUT: {
// CHECK:STDOUT: stack:{{ }}
// CHECK:STDOUT: memory: 0: Heap{}
// CHECK:STDOUT: }
// CHECK:STDOUT: --- step decl fn N.Foo .0. (full_trace.carbon:[[@LINE-188]]) --->
// CHECK:STDOUT: {
// CHECK:STDOUT: stack:{{ }}
// CHECK:STDOUT: memory: 0: Heap{}
// CHECK:STDOUT: }
// CHECK:STDOUT: {
// CHECK:STDOUT: stack:{{ }}
// CHECK:STDOUT: memory: 0: Heap{}
// CHECK:STDOUT: }
// CHECK:STDOUT: --- step decl fn Main .0. (full_trace.carbon:[[@LINE+247]]) --->
// CHECK:STDOUT: {
// CHECK:STDOUT: stack:{{ }}
// CHECK:STDOUT: memory: 0: Heap{}
// CHECK:STDOUT: }
>>>>>>> 418bad93
// CHECK:STDOUT: ********** calling main function **********
// CHECK:STDOUT: (+) stack-push: Main() .0.
// CHECK:STDOUT: (+) stack-push: Main() .0.
// CHECK:STDOUT: --- step exp Main() .0. (<Main()>:0) --->
// CHECK:STDOUT: (+) stack-push: Main .0.
// CHECK:STDOUT: (+) stack-push: Main .0.
// CHECK:STDOUT: --- step exp Main .0. (<Main()>:0) --->
// CHECK:STDOUT: (-) stack-pop: Main .0.
// CHECK:STDOUT: (-) stack-pop: Main .1. {{[[][[]}}fun<Main>]]
// CHECK:STDOUT: --- step exp Main() .1. (<Main()>:0) --->
// CHECK:STDOUT: (+) stack-push: () .0.
// CHECK:STDOUT: --- step exp () .0. (<Main()>:0) --->
// CHECK:STDOUT: (-) stack-pop: () .0.
// CHECK:STDOUT: --- step exp Main() .2. (<Main()>:0) --->
// CHECK:STDOUT: calling function: fun<Main>
// CHECK:STDOUT: match pattern ()
// CHECK:STDOUT: from value expression with value ()
<<<<<<< HEAD
// CHECK:STDOUT: (+) stack-push: .0. {}
// CHECK:STDOUT: (+) stack-push: {var x: i32 = 0;return x;} .0.
// CHECK:STDOUT: --- step stmt {var x: i32 = 0;return x;} .0. (full_trace.carbon:[[@LINE+44]]) --->
// CHECK:STDOUT: (+) stack-push: var x: i32 = 0; .0.
// CHECK:STDOUT: --- step stmt var x: i32 = 0; .0. (full_trace.carbon:[[@LINE-32]]) --->
// CHECK:STDOUT: (+) stack-push: 0 .0.
// CHECK:STDOUT: --- step exp 0 .0. (full_trace.carbon:[[@LINE-34]]) --->
// CHECK:STDOUT: (-) stack-pop: 0 .0.
// CHECK:STDOUT: --- step stmt var x: i32 = 0; .1. (full_trace.carbon:[[@LINE-36]]) --->
// CHECK:STDOUT: match pattern Placeholder<x>
// CHECK:STDOUT: from value expression with value 0
// CHECK:STDOUT: (+) memory-alloc: #1 `0`
// CHECK:STDOUT: (-) stack-pop: var x: i32 = 0; .1. {{[[][[]}}0]]
// CHECK:STDOUT: --- step stmt {var x: i32 = 0;return x;} .1. (full_trace.carbon:[[@LINE+33]]) --->
// CHECK:STDOUT: (+) stack-push: return x; .0.
// CHECK:STDOUT: --- step stmt return x; .0. (full_trace.carbon:[[@LINE-42]]) --->
// CHECK:STDOUT: (+) stack-push: x .0.
// CHECK:STDOUT: (+) stack-push: x .0.
// CHECK:STDOUT: --- step exp x .0. (full_trace.carbon:[[@LINE-45]]) --->
// CHECK:STDOUT: +++ memory-read: #1 `0`
// CHECK:STDOUT: (-) stack-pop: x .0.
// CHECK:STDOUT: (-) stack-pop: x .1. {{[[][[]}}ref_expr<Allocation(1)>]]
// CHECK:STDOUT: --- step stmt return x; .1. (full_trace.carbon:[[@LINE-49]]) --->
// CHECK:STDOUT: (-) stack-pop: return x; .1. {{[[][[]}}0]]
// CHECK:STDOUT: (-) stack-pop: {var x: i32 = 0;return x;} .2. {x: i32: lval<Allocation(1)>}
// CHECK:STDOUT: (-) stack-pop: .0. {}
// CHECK:STDOUT: (+) stack-push: clean up.0. {}
// CHECK:STDOUT: (+) stack-push: clean up.0. {x: i32: lval<Allocation(1)>}
// CHECK:STDOUT: +++ memory-read: #1 `0`
// CHECK:STDOUT: (+) stack-push: destroy.0.
// CHECK:STDOUT: (-) stack-pop: destroy.0.
// CHECK:STDOUT: (-) memory-dealloc: #1 `0`
// CHECK:STDOUT: (-) stack-pop: clean up.2. {x: i32: lval<Allocation(1)>}
// CHECK:STDOUT: (-) stack-pop: clean up.0. {}
// CHECK:STDOUT: --- step exp Main() .3. (<Main()>:0) --->
// CHECK:STDOUT: (-) stack-pop: Main() .3. {{[[][[]}}fun<Main>, (), 0]] {}
// CHECK:STDOUT: (+) stack-push: clean up.0. {}
// CHECK:STDOUT: (-) stack-pop: clean up.0. {}
// CHECK:STDOUT: (-) stack-pop: Main() .1. {{[[][[]}}0]]
// CHECK:STDOUT: interpreter result: 0
=======
// CHECK:STDOUT: {
// CHECK:STDOUT: stack: {return N.Foo(0);} .0. ## .0. {} ## Main() .3. {{[[][[]}}fun<Main>, ()]] {} ## Main() .1.
// CHECK:STDOUT: memory: 0: Heap{}
// CHECK:STDOUT: }
// CHECK:STDOUT: --- step stmt {return N.Foo(0);} .0. (full_trace.carbon:[[@LINE+197]]) --->
// CHECK:STDOUT: {
// CHECK:STDOUT: stack: return N.Foo(0); .0. ## {return N.Foo(0);} .1. {} ## .0. {} ## Main() .3. {{[[][[]}}fun<Main>, ()]] {} ## Main() .1.
// CHECK:STDOUT: memory: 0: Heap{}
// CHECK:STDOUT: }
// CHECK:STDOUT: --- step stmt return N.Foo(0); .0. (full_trace.carbon:[[@LINE-249]]) --->
// CHECK:STDOUT: {
// CHECK:STDOUT: stack: N.Foo(0) .0. ## return N.Foo(0); .1. ## {return N.Foo(0);} .1. {} ## .0. {} ## Main() .3. {{[[][[]}}fun<Main>, ()]] {} ## Main() .1.
// CHECK:STDOUT: memory: 0: Heap{}
// CHECK:STDOUT: }
// CHECK:STDOUT: {
// CHECK:STDOUT: stack: N.Foo(0) .0. ## N.Foo(0) .1. ## return N.Foo(0); .1. ## {return N.Foo(0);} .1. {} ## .0. {} ## Main() .3. {{[[][[]}}fun<Main>, ()]] {} ## Main() .1.
// CHECK:STDOUT: memory: 0: Heap{}
// CHECK:STDOUT: }
// CHECK:STDOUT: --- step exp N.Foo(0) .0. (full_trace.carbon:[[@LINE-258]]) --->
// CHECK:STDOUT: {
// CHECK:STDOUT: stack: N.Foo .0. ## N.Foo(0) .1. ## N.Foo(0) .1. ## return N.Foo(0); .1. ## {return N.Foo(0);} .1. {} ## .0. {} ## Main() .3. {{[[][[]}}fun<Main>, ()]] {} ## Main() .1.
// CHECK:STDOUT: memory: 0: Heap{}
// CHECK:STDOUT: }
// CHECK:STDOUT: {
// CHECK:STDOUT: stack: N.Foo .0. ## N.Foo .1. ## N.Foo(0) .1. ## N.Foo(0) .1. ## return N.Foo(0); .1. ## {return N.Foo(0);} .1. {} ## .0. {} ## Main() .3. {{[[][[]}}fun<Main>, ()]] {} ## Main() .1.
// CHECK:STDOUT: memory: 0: Heap{}
// CHECK:STDOUT: }
// CHECK:STDOUT: --- step exp N.Foo .0. (full_trace.carbon:[[@LINE-267]]) --->
// CHECK:STDOUT: {
// CHECK:STDOUT: stack: Foo .0. ## N.Foo .1. ## N.Foo(0) .1. ## N.Foo(0) .1. ## return N.Foo(0); .1. ## {return N.Foo(0);} .1. {} ## .0. {} ## Main() .3. {{[[][[]}}fun<Main>, ()]] {} ## Main() .1.
// CHECK:STDOUT: memory: 0: Heap{}
// CHECK:STDOUT: }
// CHECK:STDOUT: --- step exp Foo .0. (full_trace.carbon:[[@LINE-272]]) --->
// CHECK:STDOUT: {
// CHECK:STDOUT: stack: N.Foo .1. {{[[][[]}}fun<N.Foo>]] ## N.Foo(0) .1. ## N.Foo(0) .1. ## return N.Foo(0); .1. ## {return N.Foo(0);} .1. {} ## .0. {} ## Main() .3. {{[[][[]}}fun<Main>, ()]] {} ## Main() .1.
// CHECK:STDOUT: memory: 0: Heap{}
// CHECK:STDOUT: }
// CHECK:STDOUT: {
// CHECK:STDOUT: stack: N.Foo(0) .1. {{[[][[]}}fun<N.Foo>]] ## N.Foo(0) .1. ## return N.Foo(0); .1. ## {return N.Foo(0);} .1. {} ## .0. {} ## Main() .3. {{[[][[]}}fun<Main>, ()]] {} ## Main() .1.
// CHECK:STDOUT: memory: 0: Heap{}
// CHECK:STDOUT: }
// CHECK:STDOUT: --- step exp N.Foo(0) .1. (full_trace.carbon:[[@LINE-281]]) --->
// CHECK:STDOUT: {
// CHECK:STDOUT: stack: (0) .0. ## N.Foo(0) .2. {{[[][[]}}fun<N.Foo>]] ## N.Foo(0) .1. ## return N.Foo(0); .1. ## {return N.Foo(0);} .1. {} ## .0. {} ## Main() .3. {{[[][[]}}fun<Main>, ()]] {} ## Main() .1.
// CHECK:STDOUT: memory: 0: Heap{}
// CHECK:STDOUT: }
// CHECK:STDOUT: --- step exp (0) .0. (full_trace.carbon:[[@LINE-286]]) --->
// CHECK:STDOUT: {
// CHECK:STDOUT: stack: 0 .0. ## (0) .1. ## N.Foo(0) .2. {{[[][[]}}fun<N.Foo>]] ## N.Foo(0) .1. ## return N.Foo(0); .1. ## {return N.Foo(0);} .1. {} ## .0. {} ## Main() .3. {{[[][[]}}fun<Main>, ()]] {} ## Main() .1.
// CHECK:STDOUT: memory: 0: Heap{}
// CHECK:STDOUT: }
// CHECK:STDOUT: --- step exp 0 .0. (full_trace.carbon:[[@LINE-291]]) --->
// CHECK:STDOUT: {
// CHECK:STDOUT: stack: (0) .1. {{[[][[]}}0]] ## N.Foo(0) .2. {{[[][[]}}fun<N.Foo>]] ## N.Foo(0) .1. ## return N.Foo(0); .1. ## {return N.Foo(0);} .1. {} ## .0. {} ## Main() .3. {{[[][[]}}fun<Main>, ()]] {} ## Main() .1.
// CHECK:STDOUT: memory: 0: Heap{}
// CHECK:STDOUT: }
// CHECK:STDOUT: --- step exp (0) .1. (full_trace.carbon:[[@LINE-296]]) --->
// CHECK:STDOUT: {
// CHECK:STDOUT: stack: N.Foo(0) .2. {{[[][[]}}fun<N.Foo>, (0,)]] ## N.Foo(0) .1. ## return N.Foo(0); .1. ## {return N.Foo(0);} .1. {} ## .0. {} ## Main() .3. {{[[][[]}}fun<Main>, ()]] {} ## Main() .1.
// CHECK:STDOUT: memory: 0: Heap{}
// CHECK:STDOUT: }
// CHECK:STDOUT: --- step exp N.Foo(0) .2. (full_trace.carbon:[[@LINE-301]]) --->
// CHECK:STDOUT: calling function: fun<N.Foo>
// CHECK:STDOUT: match pattern (Placeholder<n>,)
// CHECK:STDOUT: from value expression with value (0,)
// CHECK:STDOUT: match pattern Placeholder<n>
// CHECK:STDOUT: from value expression with value 0
// CHECK:STDOUT: {
// CHECK:STDOUT: stack: {return (n + 1);} .0. ## .0. {n: i32: lval<Allocation(1)>} ## N.Foo(0) .3. {{[[][[]}}fun<N.Foo>, (0,)]] {} ## N.Foo(0) .1. ## return N.Foo(0); .1. ## {return N.Foo(0);} .1. {} ## .0. {} ## Main() .3. {{[[][[]}}fun<Main>, ()]] {} ## Main() .1.
// CHECK:STDOUT: memory: 0: Heap{}, 1: 0
// CHECK:STDOUT: }
// CHECK:STDOUT: --- step stmt {return (n + 1);} .0. (full_trace.carbon:[[@LINE-314]]) --->
// CHECK:STDOUT: {
// CHECK:STDOUT: stack: return (n + 1); .0. ## {return (n + 1);} .1. {} ## .0. {n: i32: lval<Allocation(1)>} ## N.Foo(0) .3. {{[[][[]}}fun<N.Foo>, (0,)]] {} ## N.Foo(0) .1. ## return N.Foo(0); .1. ## {return N.Foo(0);} .1. {} ## .0. {} ## Main() .3. {{[[][[]}}fun<Main>, ()]] {} ## Main() .1.
// CHECK:STDOUT: memory: 0: Heap{}, 1: 0
// CHECK:STDOUT: }
// CHECK:STDOUT: --- step stmt return (n + 1); .0. (full_trace.carbon:[[@LINE-321]]) --->
// CHECK:STDOUT: {
// CHECK:STDOUT: stack: (n + 1) .0. ## return (n + 1); .1. ## {return (n + 1);} .1. {} ## .0. {n: i32: lval<Allocation(1)>} ## N.Foo(0) .3. {{[[][[]}}fun<N.Foo>, (0,)]] {} ## N.Foo(0) .1. ## return N.Foo(0); .1. ## {return N.Foo(0);} .1. {} ## .0. {} ## Main() .3. {{[[][[]}}fun<Main>, ()]] {} ## Main() .1.
// CHECK:STDOUT: memory: 0: Heap{}, 1: 0
// CHECK:STDOUT: }
// CHECK:STDOUT: {
// CHECK:STDOUT: stack: (n + 1) .0. ## (n + 1) .1. ## return (n + 1); .1. ## {return (n + 1);} .1. {} ## .0. {n: i32: lval<Allocation(1)>} ## N.Foo(0) .3. {{[[][[]}}fun<N.Foo>, (0,)]] {} ## N.Foo(0) .1. ## return N.Foo(0); .1. ## {return N.Foo(0);} .1. {} ## .0. {} ## Main() .3. {{[[][[]}}fun<Main>, ()]] {} ## Main() .1.
// CHECK:STDOUT: memory: 0: Heap{}, 1: 0
// CHECK:STDOUT: }
// CHECK:STDOUT: --- step exp (n + 1) .0. (full_trace.carbon:[[@LINE-330]]) --->
// CHECK:STDOUT: {
// CHECK:STDOUT: stack: n .0. ## (n + 1) .1. ## (n + 1) .1. ## return (n + 1); .1. ## {return (n + 1);} .1. {} ## .0. {n: i32: lval<Allocation(1)>} ## N.Foo(0) .3. {{[[][[]}}fun<N.Foo>, (0,)]] {} ## N.Foo(0) .1. ## return N.Foo(0); .1. ## {return N.Foo(0);} .1. {} ## .0. {} ## Main() .3. {{[[][[]}}fun<Main>, ()]] {} ## Main() .1.
// CHECK:STDOUT: memory: 0: Heap{}, 1: 0
// CHECK:STDOUT: }
// CHECK:STDOUT: {
// CHECK:STDOUT: stack: n .0. ## n .1. ## (n + 1) .1. ## (n + 1) .1. ## return (n + 1); .1. ## {return (n + 1);} .1. {} ## .0. {n: i32: lval<Allocation(1)>} ## N.Foo(0) .3. {{[[][[]}}fun<N.Foo>, (0,)]] {} ## N.Foo(0) .1. ## return N.Foo(0); .1. ## {return N.Foo(0);} .1. {} ## .0. {} ## Main() .3. {{[[][[]}}fun<Main>, ()]] {} ## Main() .1.
// CHECK:STDOUT: memory: 0: Heap{}, 1: 0
// CHECK:STDOUT: }
// CHECK:STDOUT: --- step exp n .0. (full_trace.carbon:[[@LINE-339]]) --->
// CHECK:STDOUT: {
// CHECK:STDOUT: stack: n .1. {{[[][[]}}0]] ## (n + 1) .1. ## (n + 1) .1. ## return (n + 1); .1. ## {return (n + 1);} .1. {} ## .0. {n: i32: lval<Allocation(1)>} ## N.Foo(0) .3. {{[[][[]}}fun<N.Foo>, (0,)]] {} ## N.Foo(0) .1. ## return N.Foo(0); .1. ## {return N.Foo(0);} .1. {} ## .0. {} ## Main() .3. {{[[][[]}}fun<Main>, ()]] {} ## Main() .1.
// CHECK:STDOUT: memory: 0: Heap{}, 1: 0
// CHECK:STDOUT: }
// CHECK:STDOUT: {
// CHECK:STDOUT: stack: (n + 1) .1. {{[[][[]}}0]] ## (n + 1) .1. ## return (n + 1); .1. ## {return (n + 1);} .1. {} ## .0. {n: i32: lval<Allocation(1)>} ## N.Foo(0) .3. {{[[][[]}}fun<N.Foo>, (0,)]] {} ## N.Foo(0) .1. ## return N.Foo(0); .1. ## {return N.Foo(0);} .1. {} ## .0. {} ## Main() .3. {{[[][[]}}fun<Main>, ()]] {} ## Main() .1.
// CHECK:STDOUT: memory: 0: Heap{}, 1: 0
// CHECK:STDOUT: }
// CHECK:STDOUT: --- step exp (n + 1) .1. (full_trace.carbon:[[@LINE-348]]) --->
// CHECK:STDOUT: {
// CHECK:STDOUT: stack: 1 .0. ## (n + 1) .2. {{[[][[]}}0]] ## (n + 1) .1. ## return (n + 1); .1. ## {return (n + 1);} .1. {} ## .0. {n: i32: lval<Allocation(1)>} ## N.Foo(0) .3. {{[[][[]}}fun<N.Foo>, (0,)]] {} ## N.Foo(0) .1. ## return N.Foo(0); .1. ## {return N.Foo(0);} .1. {} ## .0. {} ## Main() .3. {{[[][[]}}fun<Main>, ()]] {} ## Main() .1.
// CHECK:STDOUT: memory: 0: Heap{}, 1: 0
// CHECK:STDOUT: }
// CHECK:STDOUT: {
// CHECK:STDOUT: stack: 1 .0. ## 1 .1. ## (n + 1) .2. {{[[][[]}}0]] ## (n + 1) .1. ## return (n + 1); .1. ## {return (n + 1);} .1. {} ## .0. {n: i32: lval<Allocation(1)>} ## N.Foo(0) .3. {{[[][[]}}fun<N.Foo>, (0,)]] {} ## N.Foo(0) .1. ## return N.Foo(0); .1. ## {return N.Foo(0);} .1. {} ## .0. {} ## Main() .3. {{[[][[]}}fun<Main>, ()]] {} ## Main() .1.
// CHECK:STDOUT: memory: 0: Heap{}, 1: 0
// CHECK:STDOUT: }
// CHECK:STDOUT: --- step exp 1 .0. (full_trace.carbon:[[@LINE-357]]) --->
// CHECK:STDOUT: {
// CHECK:STDOUT: stack: 1 .1. {{[[][[]}}1]] ## (n + 1) .2. {{[[][[]}}0]] ## (n + 1) .1. ## return (n + 1); .1. ## {return (n + 1);} .1. {} ## .0. {n: i32: lval<Allocation(1)>} ## N.Foo(0) .3. {{[[][[]}}fun<N.Foo>, (0,)]] {} ## N.Foo(0) .1. ## return N.Foo(0); .1. ## {return N.Foo(0);} .1. {} ## .0. {} ## Main() .3. {{[[][[]}}fun<Main>, ()]] {} ## Main() .1.
// CHECK:STDOUT: memory: 0: Heap{}, 1: 0
// CHECK:STDOUT: }
// CHECK:STDOUT: {
// CHECK:STDOUT: stack: (n + 1) .2. {{[[][[]}}0, 1]] ## (n + 1) .1. ## return (n + 1); .1. ## {return (n + 1);} .1. {} ## .0. {n: i32: lval<Allocation(1)>} ## N.Foo(0) .3. {{[[][[]}}fun<N.Foo>, (0,)]] {} ## N.Foo(0) .1. ## return N.Foo(0); .1. ## {return N.Foo(0);} .1. {} ## .0. {} ## Main() .3. {{[[][[]}}fun<Main>, ()]] {} ## Main() .1.
// CHECK:STDOUT: memory: 0: Heap{}, 1: 0
// CHECK:STDOUT: }
// CHECK:STDOUT: --- step exp (n + 1) .2. (full_trace.carbon:[[@LINE-366]]) --->
// CHECK:STDOUT: {
// CHECK:STDOUT: stack: (n + 1) .1. {{[[][[]}}1]] ## return (n + 1); .1. ## {return (n + 1);} .1. {} ## .0. {n: i32: lval<Allocation(1)>} ## N.Foo(0) .3. {{[[][[]}}fun<N.Foo>, (0,)]] {} ## N.Foo(0) .1. ## return N.Foo(0); .1. ## {return N.Foo(0);} .1. {} ## .0. {} ## Main() .3. {{[[][[]}}fun<Main>, ()]] {} ## Main() .1.
// CHECK:STDOUT: memory: 0: Heap{}, 1: 0
// CHECK:STDOUT: }
// CHECK:STDOUT: {
// CHECK:STDOUT: stack: return (n + 1); .1. {{[[][[]}}1]] ## {return (n + 1);} .1. {} ## .0. {n: i32: lval<Allocation(1)>} ## N.Foo(0) .3. {{[[][[]}}fun<N.Foo>, (0,)]] {} ## N.Foo(0) .1. ## return N.Foo(0); .1. ## {return N.Foo(0);} .1. {} ## .0. {} ## Main() .3. {{[[][[]}}fun<Main>, ()]] {} ## Main() .1.
// CHECK:STDOUT: memory: 0: Heap{}, 1: 0
// CHECK:STDOUT: }
// CHECK:STDOUT: --- step stmt return (n + 1); .1. (full_trace.carbon:[[@LINE-375]]) --->
// CHECK:STDOUT: {
// CHECK:STDOUT: stack: clean up.0. {} ## clean up.0. {n: i32: lval<Allocation(1)>} ## N.Foo(0) .3. {{[[][[]}}fun<N.Foo>, (0,), 1]] {} ## N.Foo(0) .1. ## return N.Foo(0); .1. ## {return N.Foo(0);} .1. {} ## .0. {} ## Main() .3. {{[[][[]}}fun<Main>, ()]] {} ## Main() .1.
// CHECK:STDOUT: memory: 0: Heap{}, 1: 0
// CHECK:STDOUT: }
// CHECK:STDOUT: {
// CHECK:STDOUT: stack: clean up.0. {n: i32: lval<Allocation(1)>} ## N.Foo(0) .3. {{[[][[]}}fun<N.Foo>, (0,), 1]] {} ## N.Foo(0) .1. ## return N.Foo(0); .1. ## {return N.Foo(0);} .1. {} ## .0. {} ## Main() .3. {{[[][[]}}fun<Main>, ()]] {} ## Main() .1.
// CHECK:STDOUT: memory: 0: Heap{}, 1: 0
// CHECK:STDOUT: }
// CHECK:STDOUT: {
// CHECK:STDOUT: stack: destroy.0. ## clean up.1. {n: i32: lval<Allocation(1)>} ## N.Foo(0) .3. {{[[][[]}}fun<N.Foo>, (0,), 1]] {} ## N.Foo(0) .1. ## return N.Foo(0); .1. ## {return N.Foo(0);} .1. {} ## .0. {} ## Main() .3. {{[[][[]}}fun<Main>, ()]] {} ## Main() .1.
// CHECK:STDOUT: memory: 0: Heap{}, 1: 0
// CHECK:STDOUT: }
// CHECK:STDOUT: {
// CHECK:STDOUT: stack: clean up.1. {n: i32: lval<Allocation(1)>} ## N.Foo(0) .3. {{[[][[]}}fun<N.Foo>, (0,), 1]] {} ## N.Foo(0) .1. ## return N.Foo(0); .1. ## {return N.Foo(0);} .1. {} ## .0. {} ## Main() .3. {{[[][[]}}fun<Main>, ()]] {} ## Main() .1.
// CHECK:STDOUT: memory: 0: Heap{}, 1: 0
// CHECK:STDOUT: }
// CHECK:STDOUT: {
// CHECK:STDOUT: stack: clean up.2. {n: i32: lval<Allocation(1)>} ## N.Foo(0) .3. {{[[][[]}}fun<N.Foo>, (0,), 1]] {} ## N.Foo(0) .1. ## return N.Foo(0); .1. ## {return N.Foo(0);} .1. {} ## .0. {} ## Main() .3. {{[[][[]}}fun<Main>, ()]] {} ## Main() .1.
// CHECK:STDOUT: memory: 0: Heap{}, 1: !!0
// CHECK:STDOUT: }
// CHECK:STDOUT: {
// CHECK:STDOUT: stack: N.Foo(0) .3. {{[[][[]}}fun<N.Foo>, (0,), 1]] {} ## N.Foo(0) .1. ## return N.Foo(0); .1. ## {return N.Foo(0);} .1. {} ## .0. {} ## Main() .3. {{[[][[]}}fun<Main>, ()]] {} ## Main() .1.
// CHECK:STDOUT: memory: 0: Heap{}, 1: !!0
// CHECK:STDOUT: }
// CHECK:STDOUT: --- step exp N.Foo(0) .3. (full_trace.carbon:[[@LINE-395]]) --->
// CHECK:STDOUT: {
// CHECK:STDOUT: stack: clean up.0. {} ## N.Foo(0) .1. {{[[][[]}}1]] ## return N.Foo(0); .1. ## {return N.Foo(0);} .1. {} ## .0. {} ## Main() .3. {{[[][[]}}fun<Main>, ()]] {} ## Main() .1.
// CHECK:STDOUT: memory: 0: Heap{}, 1: !!0
// CHECK:STDOUT: }
// CHECK:STDOUT: {
// CHECK:STDOUT: stack: N.Foo(0) .1. {{[[][[]}}1]] ## return N.Foo(0); .1. ## {return N.Foo(0);} .1. {} ## .0. {} ## Main() .3. {{[[][[]}}fun<Main>, ()]] {} ## Main() .1.
// CHECK:STDOUT: memory: 0: Heap{}, 1: !!0
// CHECK:STDOUT: }
// CHECK:STDOUT: {
// CHECK:STDOUT: stack: return N.Foo(0); .1. {{[[][[]}}1]] ## {return N.Foo(0);} .1. {} ## .0. {} ## Main() .3. {{[[][[]}}fun<Main>, ()]] {} ## Main() .1.
// CHECK:STDOUT: memory: 0: Heap{}, 1: !!0
// CHECK:STDOUT: }
// CHECK:STDOUT: --- step stmt return N.Foo(0); .1. (full_trace.carbon:[[@LINE-408]]) --->
// CHECK:STDOUT: {
// CHECK:STDOUT: stack: clean up.0. {} ## clean up.0. {} ## Main() .3. {{[[][[]}}fun<Main>, (), 1]] {} ## Main() .1.
// CHECK:STDOUT: memory: 0: Heap{}, 1: !!0
// CHECK:STDOUT: }
// CHECK:STDOUT: {
// CHECK:STDOUT: stack: clean up.0. {} ## Main() .3. {{[[][[]}}fun<Main>, (), 1]] {} ## Main() .1.
// CHECK:STDOUT: memory: 0: Heap{}, 1: !!0
// CHECK:STDOUT: }
// CHECK:STDOUT: {
// CHECK:STDOUT: stack: Main() .3. {{[[][[]}}fun<Main>, (), 1]] {} ## Main() .1.
// CHECK:STDOUT: memory: 0: Heap{}, 1: !!0
// CHECK:STDOUT: }
// CHECK:STDOUT: --- step exp Main() .3. (<Main()>:0) --->
// CHECK:STDOUT: {
// CHECK:STDOUT: stack: clean up.0. {} ## Main() .1. {{[[][[]}}1]]
// CHECK:STDOUT: memory: 0: Heap{}, 1: !!0
// CHECK:STDOUT: }
// CHECK:STDOUT: {
// CHECK:STDOUT: stack: Main() .1. {{[[][[]}}1]]
// CHECK:STDOUT: memory: 0: Heap{}, 1: !!0
// CHECK:STDOUT: }
// CHECK:STDOUT: {
// CHECK:STDOUT: stack:{{ }}
// CHECK:STDOUT: memory: 0: Heap{}, 1: !!0
// CHECK:STDOUT: }
// CHECK:STDOUT: interpreter result: 1
>>>>>>> 418bad93
// CHECK:STDOUT: ********** printing timing **********
// CHECK:STDOUT: Time elapsed in ExecProgram: {{[0-9]+}}ms
// CHECK:STDOUT: Time elapsed in AnalyzeProgram: {{[0-9]+}}ms
// CHECK:STDOUT: Time elapsed in AddPrelude: {{[0-9]+}}ms
// CHECK:STDOUT: Time elapsed in Parse: {{[0-9]+}}ms
// CHECK:STDOUT: result: 1
}<|MERGE_RESOLUTION|>--- conflicted
+++ resolved
@@ -14,17 +14,12 @@
 // CHECK:STDOUT: }
 // CHECK:STDOUT: fn Main ()-> i32 {
 // CHECK:STDOUT: {
-<<<<<<< HEAD
-// CHECK:STDOUT: var x: i32 = 0;
-// CHECK:STDOUT: return x;
-=======
-// CHECK:STDOUT: return N.Foo(0);
->>>>>>> 418bad93
+// CHECK:STDOUT: var x: i32 = N.Foo(0);
+// CHECK:STDOUT: return x;
 // CHECK:STDOUT: }
 // CHECK:STDOUT:
 // CHECK:STDOUT: }
 // CHECK:STDOUT: ********** resolving names **********
-
 
 package ExplorerTest api;
 
@@ -41,37 +36,42 @@
 }
 
 fn Main() -> i32 {
-  return N.Foo(0);
-// CHECK:STDOUT: --- declared `Main` as `fn Main` in `package` (full_trace.carbon:[[@LINE+440]])
-// CHECK:STDOUT: ** resolving decl `interface TestInterface` (full_trace.carbon:[[@LINE-14]])
+  var x: i32 = N.Foo(0);
+  return x;
+// CHECK:STDOUT: --- declared `Main` as `fn Main` in `package` (full_trace.carbon:[[@LINE+310]])
+// CHECK:STDOUT: ** resolving decl `interface TestInterface` (full_trace.carbon:[[@LINE-15]])
 // CHECK:STDOUT: --- marked `TestInterface` declared but not usable in `package`
 // CHECK:STDOUT: --- marked `TestInterface` usable in `package`
-// CHECK:STDOUT: --- declared `Self` as `Self` in `interface TestInterface` (full_trace.carbon:[[@LINE-17]])
-// CHECK:STDOUT: ** finished resolving decl `interface TestInterface` (full_trace.carbon:[[@LINE-18]])
-// CHECK:STDOUT: ** resolving decl `namespace N` (full_trace.carbon:[[@LINE-16]])
+// CHECK:STDOUT: --- declared `Self` as `Self` in `interface TestInterface` (full_trace.carbon:[[@LINE-18]])
+// CHECK:STDOUT: ** finished resolving decl `interface TestInterface` (full_trace.carbon:[[@LINE-19]])
+// CHECK:STDOUT: ** resolving decl `namespace N` (full_trace.carbon:[[@LINE-17]])
 // CHECK:STDOUT: --- marked `N` usable in `package`
-// CHECK:STDOUT: ** finished resolving decl `namespace N` (full_trace.carbon:[[@LINE-18]])
-// CHECK:STDOUT: ** resolving decl `fn N.Foo` (full_trace.carbon:[[@LINE-13]])
-// CHECK:STDOUT: --- resolved `N` as `namespace N` in `package` (full_trace.carbon:[[@LINE-17]])
+// CHECK:STDOUT: ** finished resolving decl `namespace N` (full_trace.carbon:[[@LINE-19]])
+// CHECK:STDOUT: ** resolving decl `fn N.Foo` (full_trace.carbon:[[@LINE-14]])
+// CHECK:STDOUT: --- resolved `N` as `namespace N` in `package` (full_trace.carbon:[[@LINE-18]])
 // CHECK:STDOUT: --- marked `Foo` declared but not usable in `namespace N`
-// CHECK:STDOUT: --- declared `n` as `n` in `fn N.Foo` (full_trace.carbon:[[@LINE-19]])
+// CHECK:STDOUT: --- declared `n` as `n` in `fn N.Foo` (full_trace.carbon:[[@LINE-20]])
 // CHECK:STDOUT: --- marked `Foo` usable in `namespace N`
-// CHECK:STDOUT: ** resolving stmt `{return (n + 1);}` (full_trace.carbon:[[@LINE-18]])
-// CHECK:STDOUT: ** resolving stmt `return (n + 1);` (full_trace.carbon:[[@LINE-21]])
-// CHECK:STDOUT: --- resolved `n` as `n` in `fn N.Foo` (full_trace.carbon:[[@LINE-22]])
-// CHECK:STDOUT: ** finished resolving stmt `return (n + 1);` (full_trace.carbon:[[@LINE-23]])
-// CHECK:STDOUT: ** finished resolving stmt `{return (n + 1);}` (full_trace.carbon:[[@LINE-22]])
-// CHECK:STDOUT: ** finished resolving decl `fn N.Foo` (full_trace.carbon:[[@LINE-23]])
-// CHECK:STDOUT: ** resolving decl `fn Main` (full_trace.carbon:[[@LINE+420]])
+// CHECK:STDOUT: ** resolving stmt `{return (n + 1);}` (full_trace.carbon:[[@LINE-19]])
+// CHECK:STDOUT: ** resolving stmt `return (n + 1);` (full_trace.carbon:[[@LINE-22]])
+// CHECK:STDOUT: --- resolved `n` as `n` in `fn N.Foo` (full_trace.carbon:[[@LINE-23]])
+// CHECK:STDOUT: ** finished resolving stmt `return (n + 1);` (full_trace.carbon:[[@LINE-24]])
+// CHECK:STDOUT: ** finished resolving stmt `{return (n + 1);}` (full_trace.carbon:[[@LINE-23]])
+// CHECK:STDOUT: ** finished resolving decl `fn N.Foo` (full_trace.carbon:[[@LINE-24]])
+// CHECK:STDOUT: ** resolving decl `fn Main` (full_trace.carbon:[[@LINE+290]])
 // CHECK:STDOUT: --- marked `Main` declared but not usable in `package`
 // CHECK:STDOUT: --- marked `Main` usable in `package`
-// CHECK:STDOUT: ** resolving stmt `{return N.Foo(0);}` (full_trace.carbon:[[@LINE+417]])
-// CHECK:STDOUT: ** resolving stmt `return N.Foo(0);` (full_trace.carbon:[[@LINE-25]])
-// CHECK:STDOUT: --- resolved `N` as `namespace N` in `package` (full_trace.carbon:[[@LINE-26]])
-// CHECK:STDOUT: --- resolved `Foo` as `fn N.Foo` in `namespace N` (full_trace.carbon:[[@LINE-27]])
-// CHECK:STDOUT: ** finished resolving stmt `return N.Foo(0);` (full_trace.carbon:[[@LINE-28]])
-// CHECK:STDOUT: ** finished resolving stmt `{return N.Foo(0);}` (full_trace.carbon:[[@LINE+412]])
-// CHECK:STDOUT: ** finished resolving decl `fn Main` (full_trace.carbon:[[@LINE+411]])
+// CHECK:STDOUT: ** resolving stmt `{var x: i32 = N.Foo(0);return x;}` (full_trace.carbon:[[@LINE+287]])
+// CHECK:STDOUT: ** resolving stmt `var x: i32 = N.Foo(0);` (full_trace.carbon:[[@LINE-26]])
+// CHECK:STDOUT: --- resolved `N` as `namespace N` in `package` (full_trace.carbon:[[@LINE-27]])
+// CHECK:STDOUT: --- resolved `Foo` as `fn N.Foo` in `namespace N` (full_trace.carbon:[[@LINE-28]])
+// CHECK:STDOUT: --- declared `x` as `x` in `{var x: i32 = N.Foo(0);return x;}` (full_trace.carbon:[[@LINE-29]])
+// CHECK:STDOUT: ** finished resolving stmt `var x: i32 = N.Foo(0);` (full_trace.carbon:[[@LINE-30]])
+// CHECK:STDOUT: ** resolving stmt `return x;` (full_trace.carbon:[[@LINE-30]])
+// CHECK:STDOUT: --- resolved `x` as `x` in `{var x: i32 = N.Foo(0);return x;}` (full_trace.carbon:[[@LINE-31]])
+// CHECK:STDOUT: ** finished resolving stmt `return x;` (full_trace.carbon:[[@LINE-32]])
+// CHECK:STDOUT: ** finished resolving stmt `{var x: i32 = N.Foo(0);return x;}` (full_trace.carbon:[[@LINE+278]])
+// CHECK:STDOUT: ** finished resolving decl `fn Main` (full_trace.carbon:[[@LINE+277]])
 // CHECK:STDOUT: --- resolved `Main` as `fn Main` in `package` (<Main()>:0)
 // CHECK:STDOUT: ********** resolving control flow **********
 // CHECK:STDOUT: ********** type checking **********
@@ -88,42 +88,18 @@
 // CHECK:STDOUT: checking BindingPattern n: i32
 // CHECK:STDOUT: checking ExpressionPattern i32
 // CHECK:STDOUT: checking IntTypeLiteral i32
-// CHECK:STDOUT: {
-// CHECK:STDOUT: stack:{{ }}
-// CHECK:STDOUT: memory:{{ }}
-// CHECK:STDOUT: }
-// CHECK:STDOUT: {
-// CHECK:STDOUT: stack: i32 .0. ## i32 .1.
-// CHECK:STDOUT: memory:{{ }}
-// CHECK:STDOUT: }
-// CHECK:STDOUT: --- step exp i32 .0. (full_trace.carbon:[[@LINE-61]]) --->
-// CHECK:STDOUT: {
-// CHECK:STDOUT: stack: i32 .1. {{[[][[]}}i32]]
-// CHECK:STDOUT: memory:{{ }}
-// CHECK:STDOUT: }
-// CHECK:STDOUT: {
-// CHECK:STDOUT: stack:{{ }}
-// CHECK:STDOUT: memory:{{ }}
-// CHECK:STDOUT: }
+// CHECK:STDOUT: (+) stack-push: i32 .0.
+// CHECK:STDOUT: (+) stack-push: i32 .0.
+// CHECK:STDOUT: --- step exp i32 .0. (full_trace.carbon:[[@LINE-60]]) --->
+// CHECK:STDOUT: (-) stack-pop: i32 .0.
+// CHECK:STDOUT: (-) stack-pop: i32 .1. {{[[][[]}}i32]]
 // CHECK:STDOUT: finished checking tuple pattern field n: i32
 // CHECK:STDOUT: checking IntTypeLiteral i32
-// CHECK:STDOUT: {
-// CHECK:STDOUT: stack:{{ }}
-// CHECK:STDOUT: memory:{{ }}
-// CHECK:STDOUT: }
-// CHECK:STDOUT: {
-// CHECK:STDOUT: stack: i32 .0. ## i32 .1.
-// CHECK:STDOUT: memory:{{ }}
-// CHECK:STDOUT: }
-// CHECK:STDOUT: --- step exp i32 .0. (full_trace.carbon:[[@LINE-80]]) --->
-// CHECK:STDOUT: {
-// CHECK:STDOUT: stack: i32 .1. {{[[][[]}}i32]]
-// CHECK:STDOUT: memory:{{ }}
-// CHECK:STDOUT: }
-// CHECK:STDOUT: {
-// CHECK:STDOUT: stack:{{ }}
-// CHECK:STDOUT: memory:{{ }}
-// CHECK:STDOUT: }
+// CHECK:STDOUT: (+) stack-push: i32 .0.
+// CHECK:STDOUT: (+) stack-push: i32 .0.
+// CHECK:STDOUT: --- step exp i32 .0. (full_trace.carbon:[[@LINE-67]]) --->
+// CHECK:STDOUT: (-) stack-pop: i32 .0.
+// CHECK:STDOUT: (-) stack-pop: i32 .1. {{[[][[]}}i32]]
 // CHECK:STDOUT: ** finished declaring function Foo of type fn (i32,) -> i32
 // CHECK:STDOUT: checking FunctionDeclaration
 // CHECK:STDOUT: ** checking function Foo
@@ -141,113 +117,22 @@
 // CHECK:STDOUT: ** declaring function Main
 // CHECK:STDOUT: checking TuplePattern ()
 // CHECK:STDOUT: checking IntTypeLiteral i32
-<<<<<<< HEAD
-// CHECK:STDOUT: (+) stack-push: i32 .0.
-// CHECK:STDOUT: (+) stack-push: i32 .0.
-
-
-package ExplorerTest api;
-
-interface TestInterface {}
-
-// CHECK:STDOUT: --- step exp i32 .0. (full_trace.carbon:[[@LINE+20]]) --->
+// CHECK:STDOUT: (+) stack-push: i32 .0.
+// CHECK:STDOUT: (+) stack-push: i32 .0.
+// CHECK:STDOUT: --- step exp i32 .0. (full_trace.carbon:[[@LINE-84]]) --->
 // CHECK:STDOUT: (-) stack-pop: i32 .0.
 // CHECK:STDOUT: (-) stack-pop: i32 .1. {{[[][[]}}i32]]
-=======
-// CHECK:STDOUT: {
-// CHECK:STDOUT: stack:{{ }}
-// CHECK:STDOUT: memory:{{ }}
-// CHECK:STDOUT: }
-// CHECK:STDOUT: {
-// CHECK:STDOUT: stack: i32 .0. ## i32 .1.
-// CHECK:STDOUT: memory:{{ }}
-// CHECK:STDOUT: }
-// CHECK:STDOUT: --- step exp i32 .0. (full_trace.carbon:[[@LINE-109]]) --->
-// CHECK:STDOUT: {
-// CHECK:STDOUT: stack: i32 .1. {{[[][[]}}i32]]
-// CHECK:STDOUT: memory:{{ }}
-// CHECK:STDOUT: }
-// CHECK:STDOUT: {
-// CHECK:STDOUT: stack:{{ }}
-// CHECK:STDOUT: memory:{{ }}
-// CHECK:STDOUT: }
->>>>>>> 418bad93
 // CHECK:STDOUT: ** finished declaring function Main of type fn () -> i32
 // CHECK:STDOUT: checking FunctionDeclaration
 // CHECK:STDOUT: ** checking function Main
 // CHECK:STDOUT: impl declarations:{{ }}
 // CHECK:STDOUT: impl declarations: bool as interface EqWith(U = bool), i32 as interface EqWith(U = i32), String as interface EqWith(U = String), i32 as interface CompareWith(U = i32), String as interface CompareWith(U = String), i32 as interface LessWith(U = i32), String as interface LessWith(U = String), i32 as interface LessEqWith(U = i32), String as interface LessEqWith(U = String), i32 as interface GreaterWith(U = i32), String as interface GreaterWith(U = String), i32 as interface GreaterEqWith(U = i32), String as interface GreaterEqWith(U = String), i32 as interface Negate, i32 as interface AddWith(U = i32), i32 as interface SubWith(U = i32), i32 as interface MulWith(U = i32), i32 as interface DivWith(U = i32), i32 as interface ModWith(U = i32), i32 as interface BitComplement, i32 as interface BitAndWith(U = i32), i32 as interface BitOrWith(U = i32), i32 as interface BitXorWith(U = i32), i32 as interface LeftShiftWith(U = i32), i32 as interface RightShiftWith(U = i32), i32 as interface Inc, i32 as interface Dec, U as interface __EqualConverter [0], (T1,) as interface As(T = (U1,)) [0, 0, 0; 1, 1, 0, 0, 0], (T1, T2) as interface As(T = (U1, U2)) [0, 0, 0; 0, 0, 1; 1, 1, 0, 0, 0; 1, 1, 0, 0, 1], (T1, U1) as interface EqWith(U = (T2, U2)) [0, 0, 0; 0, 0, 1; 1, 1, 0, 0, 0; 1, 1, 0, 0, 1], (T1, T2, T3) as interface As(T = (U1, U2, U3)) [0, 0, 0; 0, 0, 1; 0, 0, 2; 1, 1, 0, 0, 0; 1, 1, 0, 0, 1; 1, 1, 0, 0, 2], T as interface ImplicitAs(T = U) [0; 1, 1, 0], T as interface As(T = U) [0; 1, 1, 0], T as interface ImplicitAs(T = U) [0; 1, 1, 0], T as interface As(T = U) [0; 1, 1, 0], T as interface AssignWith(U = U) [0; 1, 1, 0], T as interface AddAssignWith(U = U) [0; 1, 1, 0], T as interface SubAssignWith(U = U) [0; 1, 1, 0], T as interface MulAssignWith(U = U) [0; 1, 1, 0], T as interface DivAssignWith(U = U) [0; 1, 1, 0], T as interface ModAssignWith(U = U) [0; 1, 1, 0], T as interface BitAndAssignWith(U = U) [0; 1, 1, 0], T as interface BitOrAssignWith(U = U) [0; 1, 1, 0], T as interface BitXorAssignWith(U = U) [0; 1, 1, 0], T as interface LeftShiftAssignWith(U = U) [0; 1, 1, 0], T as interface RightShiftAssignWith(U = U) [0; 1, 1, 0]
 // CHECK:STDOUT: checking Block {
-<<<<<<< HEAD
-// CHECK:STDOUT: var x: i32 = 0;
-// CHECK:STDOUT: return x;
-// CHECK:STDOUT: }
-// CHECK:STDOUT:
-// CHECK:STDOUT: checking VariableDefinition var x: i32 = 0;
-// CHECK:STDOUT: checking IntLiteral 0
-// CHECK:STDOUT: checking BindingPattern x: i32, expecting i32
-// CHECK:STDOUT: checking ExpressionPattern i32, expecting i32
-// CHECK:STDOUT: checking IntTypeLiteral i32
-// CHECK:STDOUT: (+) stack-push: i32 .0.
-// CHECK:STDOUT: (+) stack-push: i32 .0.
-fn Main() -> i32 {
-  // CHECK:STDOUT: --- step exp i32 .0. (full_trace.carbon:[[@LINE+41]]) --->
-  // CHECK:STDOUT: (-) stack-pop: i32 .0.
-  // CHECK:STDOUT: (-) stack-pop: i32 .1. {{[[][[]}}i32]]
-  // CHECK:STDOUT: checking ReturnExpression return x;
-  // CHECK:STDOUT: checking IdentifierExpression x
-  // CHECK:STDOUT: ** finished checking function Main
-  // CHECK:STDOUT: checking CallExpression Main()
-  // CHECK:STDOUT: checking IdentifierExpression Main
-  // CHECK:STDOUT: checking TupleLiteral ()
-  // CHECK:STDOUT: checking call to function of type fn () -> i32
-  // CHECK:STDOUT: with arguments of type: ()
-  // CHECK:STDOUT: performing argument deduction for bindings:{{ }}
-  // CHECK:STDOUT: deduction succeeded with results: {}
-  // CHECK:STDOUT: ********** resolving unformed variables **********
-  // CHECK:STDOUT: ********** printing declarations **********
-  // CHECK:STDOUT: interface TestInterface {
-  // CHECK:STDOUT: }
-  // CHECK:STDOUT: fn Main ()-> i32 {
-  // CHECK:STDOUT: {
-  // CHECK:STDOUT: var x: i32 = 0;
-  // CHECK:STDOUT: return x;
-  // CHECK:STDOUT: }
-  // CHECK:STDOUT:
-  // CHECK:STDOUT: }
-  // CHECK:STDOUT: ********** starting execution **********
-  // CHECK:STDOUT: ********** initializing globals **********
-  // CHECK:STDOUT: (+) stack-push: interface TestInterface {
-  // CHECK:STDOUT: }
-  // CHECK:STDOUT:  .0.
-  // CHECK:STDOUT: --- step decl interface TestInterface .0. (full_trace.carbon:[[@LINE-52]]) --->
-  // CHECK:STDOUT: (-) stack-pop: interface TestInterface {
-  // CHECK:STDOUT: }
-  // CHECK:STDOUT:  .0.
-  // CHECK:STDOUT: (+) stack-push: fn Main ()-> i32 {
-  // CHECK:STDOUT: {
-  // CHECK:STDOUT: var x: i32 = 0;
-  // CHECK:STDOUT: return x;
-  // CHECK:STDOUT: }
-  // CHECK:STDOUT:
-  // CHECK:STDOUT: }
-  // CHECK:STDOUT:  .0.
-  var x: i32 = 0;
-  return x;
-// CHECK:STDOUT: --- step decl fn Main .0. (full_trace.carbon:[[@LINE+72]]) --->
-// CHECK:STDOUT: (-) stack-pop: fn Main ()-> i32 {
-// CHECK:STDOUT: {
-// CHECK:STDOUT: var x: i32 = 0;
-// CHECK:STDOUT: return x;
-// CHECK:STDOUT: }
-// CHECK:STDOUT:
-// CHECK:STDOUT: }
-// CHECK:STDOUT:  .0.
-=======
-// CHECK:STDOUT: return N.Foo(0);
-// CHECK:STDOUT: }
-// CHECK:STDOUT:
-// CHECK:STDOUT: checking ReturnExpression return N.Foo(0);
+// CHECK:STDOUT: var x: i32 = N.Foo(0);
+// CHECK:STDOUT: return x;
+// CHECK:STDOUT: }
+// CHECK:STDOUT:
+// CHECK:STDOUT: checking VariableDefinition var x: i32 = N.Foo(0);
 // CHECK:STDOUT: checking CallExpression N.Foo(0)
 // CHECK:STDOUT: checking SimpleMemberAccessExpression N.Foo
 // CHECK:STDOUT: checking IdentifierExpression Foo
@@ -258,6 +143,16 @@
 // CHECK:STDOUT: performing argument deduction for bindings:{{ }}
 // CHECK:STDOUT: deducing i32 from i32
 // CHECK:STDOUT: deduction succeeded with results: {}
+// CHECK:STDOUT: checking BindingPattern x: i32, expecting i32
+// CHECK:STDOUT: checking ExpressionPattern i32, expecting i32
+// CHECK:STDOUT: checking IntTypeLiteral i32
+// CHECK:STDOUT: (+) stack-push: i32 .0.
+// CHECK:STDOUT: (+) stack-push: i32 .0.
+// CHECK:STDOUT: --- step exp i32 .0. (full_trace.carbon:[[@LINE-112]]) --->
+// CHECK:STDOUT: (-) stack-pop: i32 .0.
+// CHECK:STDOUT: (-) stack-pop: i32 .1. {{[[][[]}}i32]]
+// CHECK:STDOUT: checking ReturnExpression return x;
+// CHECK:STDOUT: checking IdentifierExpression x
 // CHECK:STDOUT: ** finished checking function Main
 // CHECK:STDOUT: checking CallExpression Main()
 // CHECK:STDOUT: checking IdentifierExpression Main
@@ -278,49 +173,55 @@
 // CHECK:STDOUT: }
 // CHECK:STDOUT: fn Main ()-> i32 {
 // CHECK:STDOUT: {
-// CHECK:STDOUT: return N.Foo(0);
+// CHECK:STDOUT: var x: i32 = N.Foo(0);
+// CHECK:STDOUT: return x;
 // CHECK:STDOUT: }
 // CHECK:STDOUT:
 // CHECK:STDOUT: }
 // CHECK:STDOUT: ********** starting execution **********
 // CHECK:STDOUT: ********** initializing globals **********
-// CHECK:STDOUT: {
-// CHECK:STDOUT: stack:{{ }}
-// CHECK:STDOUT: memory: 0: Heap{}
-// CHECK:STDOUT: }
-// CHECK:STDOUT: --- step decl interface TestInterface .0. (full_trace.carbon:[[@LINE-179]]) --->
-// CHECK:STDOUT: {
-// CHECK:STDOUT: stack:{{ }}
-// CHECK:STDOUT: memory: 0: Heap{}
-// CHECK:STDOUT: }
-// CHECK:STDOUT: {
-// CHECK:STDOUT: stack:{{ }}
-// CHECK:STDOUT: memory: 0: Heap{}
-// CHECK:STDOUT: }
-// CHECK:STDOUT: --- step decl namespace N .0. (full_trace.carbon:[[@LINE-185]]) --->
-// CHECK:STDOUT: {
-// CHECK:STDOUT: stack:{{ }}
-// CHECK:STDOUT: memory: 0: Heap{}
-// CHECK:STDOUT: }
-// CHECK:STDOUT: {
-// CHECK:STDOUT: stack:{{ }}
-// CHECK:STDOUT: memory: 0: Heap{}
-// CHECK:STDOUT: }
-// CHECK:STDOUT: --- step decl fn N.Foo .0. (full_trace.carbon:[[@LINE-188]]) --->
-// CHECK:STDOUT: {
-// CHECK:STDOUT: stack:{{ }}
-// CHECK:STDOUT: memory: 0: Heap{}
-// CHECK:STDOUT: }
-// CHECK:STDOUT: {
-// CHECK:STDOUT: stack:{{ }}
-// CHECK:STDOUT: memory: 0: Heap{}
-// CHECK:STDOUT: }
-// CHECK:STDOUT: --- step decl fn Main .0. (full_trace.carbon:[[@LINE+247]]) --->
-// CHECK:STDOUT: {
-// CHECK:STDOUT: stack:{{ }}
-// CHECK:STDOUT: memory: 0: Heap{}
-// CHECK:STDOUT: }
->>>>>>> 418bad93
+// CHECK:STDOUT: (+) stack-push: interface TestInterface {
+// CHECK:STDOUT: }
+// CHECK:STDOUT:  .0.
+// CHECK:STDOUT: --- step decl interface TestInterface .0. (full_trace.carbon:[[@LINE-159]]) --->
+// CHECK:STDOUT: (-) stack-pop: interface TestInterface {
+// CHECK:STDOUT: }
+// CHECK:STDOUT:  .0.
+// CHECK:STDOUT: (+) stack-push: namespace N; .0.
+// CHECK:STDOUT: --- step decl namespace N .0. (full_trace.carbon:[[@LINE-161]]) --->
+// CHECK:STDOUT: (-) stack-pop: namespace N; .0.
+// CHECK:STDOUT: (+) stack-push: fn Foo (n: i32)-> i32 {
+// CHECK:STDOUT: {
+// CHECK:STDOUT: return (n + 1);
+// CHECK:STDOUT: }
+// CHECK:STDOUT:
+// CHECK:STDOUT: }
+// CHECK:STDOUT:  .0.
+// CHECK:STDOUT: --- step decl fn N.Foo .0. (full_trace.carbon:[[@LINE-164]]) --->
+// CHECK:STDOUT: (-) stack-pop: fn Foo (n: i32)-> i32 {
+// CHECK:STDOUT: {
+// CHECK:STDOUT: return (n + 1);
+// CHECK:STDOUT: }
+// CHECK:STDOUT:
+// CHECK:STDOUT: }
+// CHECK:STDOUT:  .0.
+// CHECK:STDOUT: (+) stack-push: fn Main ()-> i32 {
+// CHECK:STDOUT: {
+// CHECK:STDOUT: var x: i32 = N.Foo(0);
+// CHECK:STDOUT: return x;
+// CHECK:STDOUT: }
+// CHECK:STDOUT:
+// CHECK:STDOUT: }
+// CHECK:STDOUT:  .0.
+// CHECK:STDOUT: --- step decl fn Main .0. (full_trace.carbon:[[@LINE+135]]) --->
+// CHECK:STDOUT: (-) stack-pop: fn Main ()-> i32 {
+// CHECK:STDOUT: {
+// CHECK:STDOUT: var x: i32 = N.Foo(0);
+// CHECK:STDOUT: return x;
+// CHECK:STDOUT: }
+// CHECK:STDOUT:
+// CHECK:STDOUT: }
+// CHECK:STDOUT:  .0.
 // CHECK:STDOUT: ********** calling main function **********
 // CHECK:STDOUT: (+) stack-push: Main() .0.
 // CHECK:STDOUT: (+) stack-push: Main() .0.
@@ -338,244 +239,109 @@
 // CHECK:STDOUT: calling function: fun<Main>
 // CHECK:STDOUT: match pattern ()
 // CHECK:STDOUT: from value expression with value ()
-<<<<<<< HEAD
 // CHECK:STDOUT: (+) stack-push: .0. {}
-// CHECK:STDOUT: (+) stack-push: {var x: i32 = 0;return x;} .0.
-// CHECK:STDOUT: --- step stmt {var x: i32 = 0;return x;} .0. (full_trace.carbon:[[@LINE+44]]) --->
-// CHECK:STDOUT: (+) stack-push: var x: i32 = 0; .0.
-// CHECK:STDOUT: --- step stmt var x: i32 = 0; .0. (full_trace.carbon:[[@LINE-32]]) --->
+// CHECK:STDOUT: (+) stack-push: {var x: i32 = N.Foo(0);return x;} .0.
+// CHECK:STDOUT: --- step stmt {var x: i32 = N.Foo(0);return x;} .0. (full_trace.carbon:[[@LINE+107]]) --->
+// CHECK:STDOUT: (+) stack-push: var x: i32 = N.Foo(0); .0.
+// CHECK:STDOUT: --- step stmt var x: i32 = N.Foo(0); .0. (full_trace.carbon:[[@LINE-207]]) --->
+// CHECK:STDOUT: (+) memory-alloc: #1 `Uninit<i32>` uninitialized
+// CHECK:STDOUT: (+) stack-push: N.Foo(0) .0.
+// CHECK:STDOUT: --- step exp N.Foo(0) .0. (full_trace.carbon:[[@LINE-210]]) --->
+// CHECK:STDOUT: (+) stack-push: N.Foo .0.
+// CHECK:STDOUT: (+) stack-push: N.Foo .0.
+// CHECK:STDOUT: --- step exp N.Foo .0. (full_trace.carbon:[[@LINE-213]]) --->
+// CHECK:STDOUT: (-) stack-pop: N.Foo .0.
+// CHECK:STDOUT: (+) stack-push: Foo .0.
+// CHECK:STDOUT: --- step exp Foo .0. (full_trace.carbon:[[@LINE-216]]) --->
+// CHECK:STDOUT: (-) stack-pop: Foo .0.
+// CHECK:STDOUT: (-) stack-pop: N.Foo .1. {{[[][[]}}fun<N.Foo>]]
+// CHECK:STDOUT: --- step exp N.Foo(0) .1. (full_trace.carbon:[[@LINE-219]]) --->
+// CHECK:STDOUT: (+) stack-push: (0) .0.
+// CHECK:STDOUT: --- step exp (0) .0. (full_trace.carbon:[[@LINE-221]]) --->
 // CHECK:STDOUT: (+) stack-push: 0 .0.
-// CHECK:STDOUT: --- step exp 0 .0. (full_trace.carbon:[[@LINE-34]]) --->
+// CHECK:STDOUT: --- step exp 0 .0. (full_trace.carbon:[[@LINE-223]]) --->
 // CHECK:STDOUT: (-) stack-pop: 0 .0.
-// CHECK:STDOUT: --- step stmt var x: i32 = 0; .1. (full_trace.carbon:[[@LINE-36]]) --->
-// CHECK:STDOUT: match pattern Placeholder<x>
-// CHECK:STDOUT: from value expression with value 0
-// CHECK:STDOUT: (+) memory-alloc: #1 `0`
-// CHECK:STDOUT: (-) stack-pop: var x: i32 = 0; .1. {{[[][[]}}0]]
-// CHECK:STDOUT: --- step stmt {var x: i32 = 0;return x;} .1. (full_trace.carbon:[[@LINE+33]]) --->
-// CHECK:STDOUT: (+) stack-push: return x; .0.
-// CHECK:STDOUT: --- step stmt return x; .0. (full_trace.carbon:[[@LINE-42]]) --->
-// CHECK:STDOUT: (+) stack-push: x .0.
-// CHECK:STDOUT: (+) stack-push: x .0.
-// CHECK:STDOUT: --- step exp x .0. (full_trace.carbon:[[@LINE-45]]) --->
-// CHECK:STDOUT: +++ memory-read: #1 `0`
-// CHECK:STDOUT: (-) stack-pop: x .0.
-// CHECK:STDOUT: (-) stack-pop: x .1. {{[[][[]}}ref_expr<Allocation(1)>]]
-// CHECK:STDOUT: --- step stmt return x; .1. (full_trace.carbon:[[@LINE-49]]) --->
-// CHECK:STDOUT: (-) stack-pop: return x; .1. {{[[][[]}}0]]
-// CHECK:STDOUT: (-) stack-pop: {var x: i32 = 0;return x;} .2. {x: i32: lval<Allocation(1)>}
-// CHECK:STDOUT: (-) stack-pop: .0. {}
-// CHECK:STDOUT: (+) stack-push: clean up.0. {}
-// CHECK:STDOUT: (+) stack-push: clean up.0. {x: i32: lval<Allocation(1)>}
-// CHECK:STDOUT: +++ memory-read: #1 `0`
-// CHECK:STDOUT: (+) stack-push: destroy.0.
-// CHECK:STDOUT: (-) stack-pop: destroy.0.
-// CHECK:STDOUT: (-) memory-dealloc: #1 `0`
-// CHECK:STDOUT: (-) stack-pop: clean up.2. {x: i32: lval<Allocation(1)>}
-// CHECK:STDOUT: (-) stack-pop: clean up.0. {}
-// CHECK:STDOUT: --- step exp Main() .3. (<Main()>:0) --->
-// CHECK:STDOUT: (-) stack-pop: Main() .3. {{[[][[]}}fun<Main>, (), 0]] {}
-// CHECK:STDOUT: (+) stack-push: clean up.0. {}
-// CHECK:STDOUT: (-) stack-pop: clean up.0. {}
-// CHECK:STDOUT: (-) stack-pop: Main() .1. {{[[][[]}}0]]
-// CHECK:STDOUT: interpreter result: 0
-=======
-// CHECK:STDOUT: {
-// CHECK:STDOUT: stack: {return N.Foo(0);} .0. ## .0. {} ## Main() .3. {{[[][[]}}fun<Main>, ()]] {} ## Main() .1.
-// CHECK:STDOUT: memory: 0: Heap{}
-// CHECK:STDOUT: }
-// CHECK:STDOUT: --- step stmt {return N.Foo(0);} .0. (full_trace.carbon:[[@LINE+197]]) --->
-// CHECK:STDOUT: {
-// CHECK:STDOUT: stack: return N.Foo(0); .0. ## {return N.Foo(0);} .1. {} ## .0. {} ## Main() .3. {{[[][[]}}fun<Main>, ()]] {} ## Main() .1.
-// CHECK:STDOUT: memory: 0: Heap{}
-// CHECK:STDOUT: }
-// CHECK:STDOUT: --- step stmt return N.Foo(0); .0. (full_trace.carbon:[[@LINE-249]]) --->
-// CHECK:STDOUT: {
-// CHECK:STDOUT: stack: N.Foo(0) .0. ## return N.Foo(0); .1. ## {return N.Foo(0);} .1. {} ## .0. {} ## Main() .3. {{[[][[]}}fun<Main>, ()]] {} ## Main() .1.
-// CHECK:STDOUT: memory: 0: Heap{}
-// CHECK:STDOUT: }
-// CHECK:STDOUT: {
-// CHECK:STDOUT: stack: N.Foo(0) .0. ## N.Foo(0) .1. ## return N.Foo(0); .1. ## {return N.Foo(0);} .1. {} ## .0. {} ## Main() .3. {{[[][[]}}fun<Main>, ()]] {} ## Main() .1.
-// CHECK:STDOUT: memory: 0: Heap{}
-// CHECK:STDOUT: }
-// CHECK:STDOUT: --- step exp N.Foo(0) .0. (full_trace.carbon:[[@LINE-258]]) --->
-// CHECK:STDOUT: {
-// CHECK:STDOUT: stack: N.Foo .0. ## N.Foo(0) .1. ## N.Foo(0) .1. ## return N.Foo(0); .1. ## {return N.Foo(0);} .1. {} ## .0. {} ## Main() .3. {{[[][[]}}fun<Main>, ()]] {} ## Main() .1.
-// CHECK:STDOUT: memory: 0: Heap{}
-// CHECK:STDOUT: }
-// CHECK:STDOUT: {
-// CHECK:STDOUT: stack: N.Foo .0. ## N.Foo .1. ## N.Foo(0) .1. ## N.Foo(0) .1. ## return N.Foo(0); .1. ## {return N.Foo(0);} .1. {} ## .0. {} ## Main() .3. {{[[][[]}}fun<Main>, ()]] {} ## Main() .1.
-// CHECK:STDOUT: memory: 0: Heap{}
-// CHECK:STDOUT: }
-// CHECK:STDOUT: --- step exp N.Foo .0. (full_trace.carbon:[[@LINE-267]]) --->
-// CHECK:STDOUT: {
-// CHECK:STDOUT: stack: Foo .0. ## N.Foo .1. ## N.Foo(0) .1. ## N.Foo(0) .1. ## return N.Foo(0); .1. ## {return N.Foo(0);} .1. {} ## .0. {} ## Main() .3. {{[[][[]}}fun<Main>, ()]] {} ## Main() .1.
-// CHECK:STDOUT: memory: 0: Heap{}
-// CHECK:STDOUT: }
-// CHECK:STDOUT: --- step exp Foo .0. (full_trace.carbon:[[@LINE-272]]) --->
-// CHECK:STDOUT: {
-// CHECK:STDOUT: stack: N.Foo .1. {{[[][[]}}fun<N.Foo>]] ## N.Foo(0) .1. ## N.Foo(0) .1. ## return N.Foo(0); .1. ## {return N.Foo(0);} .1. {} ## .0. {} ## Main() .3. {{[[][[]}}fun<Main>, ()]] {} ## Main() .1.
-// CHECK:STDOUT: memory: 0: Heap{}
-// CHECK:STDOUT: }
-// CHECK:STDOUT: {
-// CHECK:STDOUT: stack: N.Foo(0) .1. {{[[][[]}}fun<N.Foo>]] ## N.Foo(0) .1. ## return N.Foo(0); .1. ## {return N.Foo(0);} .1. {} ## .0. {} ## Main() .3. {{[[][[]}}fun<Main>, ()]] {} ## Main() .1.
-// CHECK:STDOUT: memory: 0: Heap{}
-// CHECK:STDOUT: }
-// CHECK:STDOUT: --- step exp N.Foo(0) .1. (full_trace.carbon:[[@LINE-281]]) --->
-// CHECK:STDOUT: {
-// CHECK:STDOUT: stack: (0) .0. ## N.Foo(0) .2. {{[[][[]}}fun<N.Foo>]] ## N.Foo(0) .1. ## return N.Foo(0); .1. ## {return N.Foo(0);} .1. {} ## .0. {} ## Main() .3. {{[[][[]}}fun<Main>, ()]] {} ## Main() .1.
-// CHECK:STDOUT: memory: 0: Heap{}
-// CHECK:STDOUT: }
-// CHECK:STDOUT: --- step exp (0) .0. (full_trace.carbon:[[@LINE-286]]) --->
-// CHECK:STDOUT: {
-// CHECK:STDOUT: stack: 0 .0. ## (0) .1. ## N.Foo(0) .2. {{[[][[]}}fun<N.Foo>]] ## N.Foo(0) .1. ## return N.Foo(0); .1. ## {return N.Foo(0);} .1. {} ## .0. {} ## Main() .3. {{[[][[]}}fun<Main>, ()]] {} ## Main() .1.
-// CHECK:STDOUT: memory: 0: Heap{}
-// CHECK:STDOUT: }
-// CHECK:STDOUT: --- step exp 0 .0. (full_trace.carbon:[[@LINE-291]]) --->
-// CHECK:STDOUT: {
-// CHECK:STDOUT: stack: (0) .1. {{[[][[]}}0]] ## N.Foo(0) .2. {{[[][[]}}fun<N.Foo>]] ## N.Foo(0) .1. ## return N.Foo(0); .1. ## {return N.Foo(0);} .1. {} ## .0. {} ## Main() .3. {{[[][[]}}fun<Main>, ()]] {} ## Main() .1.
-// CHECK:STDOUT: memory: 0: Heap{}
-// CHECK:STDOUT: }
-// CHECK:STDOUT: --- step exp (0) .1. (full_trace.carbon:[[@LINE-296]]) --->
-// CHECK:STDOUT: {
-// CHECK:STDOUT: stack: N.Foo(0) .2. {{[[][[]}}fun<N.Foo>, (0,)]] ## N.Foo(0) .1. ## return N.Foo(0); .1. ## {return N.Foo(0);} .1. {} ## .0. {} ## Main() .3. {{[[][[]}}fun<Main>, ()]] {} ## Main() .1.
-// CHECK:STDOUT: memory: 0: Heap{}
-// CHECK:STDOUT: }
-// CHECK:STDOUT: --- step exp N.Foo(0) .2. (full_trace.carbon:[[@LINE-301]]) --->
+// CHECK:STDOUT: --- step exp (0) .1. (full_trace.carbon:[[@LINE-225]]) --->
+// CHECK:STDOUT: (-) stack-pop: (0) .1. {{[[][[]}}0]]
+// CHECK:STDOUT: --- step exp N.Foo(0) .2. (full_trace.carbon:[[@LINE-227]]) --->
 // CHECK:STDOUT: calling function: fun<N.Foo>
 // CHECK:STDOUT: match pattern (Placeholder<n>,)
 // CHECK:STDOUT: from value expression with value (0,)
 // CHECK:STDOUT: match pattern Placeholder<n>
 // CHECK:STDOUT: from value expression with value 0
-// CHECK:STDOUT: {
-// CHECK:STDOUT: stack: {return (n + 1);} .0. ## .0. {n: i32: lval<Allocation(1)>} ## N.Foo(0) .3. {{[[][[]}}fun<N.Foo>, (0,)]] {} ## N.Foo(0) .1. ## return N.Foo(0); .1. ## {return N.Foo(0);} .1. {} ## .0. {} ## Main() .3. {{[[][[]}}fun<Main>, ()]] {} ## Main() .1.
-// CHECK:STDOUT: memory: 0: Heap{}, 1: 0
-// CHECK:STDOUT: }
-// CHECK:STDOUT: --- step stmt {return (n + 1);} .0. (full_trace.carbon:[[@LINE-314]]) --->
-// CHECK:STDOUT: {
-// CHECK:STDOUT: stack: return (n + 1); .0. ## {return (n + 1);} .1. {} ## .0. {n: i32: lval<Allocation(1)>} ## N.Foo(0) .3. {{[[][[]}}fun<N.Foo>, (0,)]] {} ## N.Foo(0) .1. ## return N.Foo(0); .1. ## {return N.Foo(0);} .1. {} ## .0. {} ## Main() .3. {{[[][[]}}fun<Main>, ()]] {} ## Main() .1.
-// CHECK:STDOUT: memory: 0: Heap{}, 1: 0
-// CHECK:STDOUT: }
-// CHECK:STDOUT: --- step stmt return (n + 1); .0. (full_trace.carbon:[[@LINE-321]]) --->
-// CHECK:STDOUT: {
-// CHECK:STDOUT: stack: (n + 1) .0. ## return (n + 1); .1. ## {return (n + 1);} .1. {} ## .0. {n: i32: lval<Allocation(1)>} ## N.Foo(0) .3. {{[[][[]}}fun<N.Foo>, (0,)]] {} ## N.Foo(0) .1. ## return N.Foo(0); .1. ## {return N.Foo(0);} .1. {} ## .0. {} ## Main() .3. {{[[][[]}}fun<Main>, ()]] {} ## Main() .1.
-// CHECK:STDOUT: memory: 0: Heap{}, 1: 0
-// CHECK:STDOUT: }
-// CHECK:STDOUT: {
-// CHECK:STDOUT: stack: (n + 1) .0. ## (n + 1) .1. ## return (n + 1); .1. ## {return (n + 1);} .1. {} ## .0. {n: i32: lval<Allocation(1)>} ## N.Foo(0) .3. {{[[][[]}}fun<N.Foo>, (0,)]] {} ## N.Foo(0) .1. ## return N.Foo(0); .1. ## {return N.Foo(0);} .1. {} ## .0. {} ## Main() .3. {{[[][[]}}fun<Main>, ()]] {} ## Main() .1.
-// CHECK:STDOUT: memory: 0: Heap{}, 1: 0
-// CHECK:STDOUT: }
-// CHECK:STDOUT: --- step exp (n + 1) .0. (full_trace.carbon:[[@LINE-330]]) --->
-// CHECK:STDOUT: {
-// CHECK:STDOUT: stack: n .0. ## (n + 1) .1. ## (n + 1) .1. ## return (n + 1); .1. ## {return (n + 1);} .1. {} ## .0. {n: i32: lval<Allocation(1)>} ## N.Foo(0) .3. {{[[][[]}}fun<N.Foo>, (0,)]] {} ## N.Foo(0) .1. ## return N.Foo(0); .1. ## {return N.Foo(0);} .1. {} ## .0. {} ## Main() .3. {{[[][[]}}fun<Main>, ()]] {} ## Main() .1.
-// CHECK:STDOUT: memory: 0: Heap{}, 1: 0
-// CHECK:STDOUT: }
-// CHECK:STDOUT: {
-// CHECK:STDOUT: stack: n .0. ## n .1. ## (n + 1) .1. ## (n + 1) .1. ## return (n + 1); .1. ## {return (n + 1);} .1. {} ## .0. {n: i32: lval<Allocation(1)>} ## N.Foo(0) .3. {{[[][[]}}fun<N.Foo>, (0,)]] {} ## N.Foo(0) .1. ## return N.Foo(0); .1. ## {return N.Foo(0);} .1. {} ## .0. {} ## Main() .3. {{[[][[]}}fun<Main>, ()]] {} ## Main() .1.
-// CHECK:STDOUT: memory: 0: Heap{}, 1: 0
-// CHECK:STDOUT: }
-// CHECK:STDOUT: --- step exp n .0. (full_trace.carbon:[[@LINE-339]]) --->
-// CHECK:STDOUT: {
-// CHECK:STDOUT: stack: n .1. {{[[][[]}}0]] ## (n + 1) .1. ## (n + 1) .1. ## return (n + 1); .1. ## {return (n + 1);} .1. {} ## .0. {n: i32: lval<Allocation(1)>} ## N.Foo(0) .3. {{[[][[]}}fun<N.Foo>, (0,)]] {} ## N.Foo(0) .1. ## return N.Foo(0); .1. ## {return N.Foo(0);} .1. {} ## .0. {} ## Main() .3. {{[[][[]}}fun<Main>, ()]] {} ## Main() .1.
-// CHECK:STDOUT: memory: 0: Heap{}, 1: 0
-// CHECK:STDOUT: }
-// CHECK:STDOUT: {
-// CHECK:STDOUT: stack: (n + 1) .1. {{[[][[]}}0]] ## (n + 1) .1. ## return (n + 1); .1. ## {return (n + 1);} .1. {} ## .0. {n: i32: lval<Allocation(1)>} ## N.Foo(0) .3. {{[[][[]}}fun<N.Foo>, (0,)]] {} ## N.Foo(0) .1. ## return N.Foo(0); .1. ## {return N.Foo(0);} .1. {} ## .0. {} ## Main() .3. {{[[][[]}}fun<Main>, ()]] {} ## Main() .1.
-// CHECK:STDOUT: memory: 0: Heap{}, 1: 0
-// CHECK:STDOUT: }
-// CHECK:STDOUT: --- step exp (n + 1) .1. (full_trace.carbon:[[@LINE-348]]) --->
-// CHECK:STDOUT: {
-// CHECK:STDOUT: stack: 1 .0. ## (n + 1) .2. {{[[][[]}}0]] ## (n + 1) .1. ## return (n + 1); .1. ## {return (n + 1);} .1. {} ## .0. {n: i32: lval<Allocation(1)>} ## N.Foo(0) .3. {{[[][[]}}fun<N.Foo>, (0,)]] {} ## N.Foo(0) .1. ## return N.Foo(0); .1. ## {return N.Foo(0);} .1. {} ## .0. {} ## Main() .3. {{[[][[]}}fun<Main>, ()]] {} ## Main() .1.
-// CHECK:STDOUT: memory: 0: Heap{}, 1: 0
-// CHECK:STDOUT: }
-// CHECK:STDOUT: {
-// CHECK:STDOUT: stack: 1 .0. ## 1 .1. ## (n + 1) .2. {{[[][[]}}0]] ## (n + 1) .1. ## return (n + 1); .1. ## {return (n + 1);} .1. {} ## .0. {n: i32: lval<Allocation(1)>} ## N.Foo(0) .3. {{[[][[]}}fun<N.Foo>, (0,)]] {} ## N.Foo(0) .1. ## return N.Foo(0); .1. ## {return N.Foo(0);} .1. {} ## .0. {} ## Main() .3. {{[[][[]}}fun<Main>, ()]] {} ## Main() .1.
-// CHECK:STDOUT: memory: 0: Heap{}, 1: 0
-// CHECK:STDOUT: }
-// CHECK:STDOUT: --- step exp 1 .0. (full_trace.carbon:[[@LINE-357]]) --->
-// CHECK:STDOUT: {
-// CHECK:STDOUT: stack: 1 .1. {{[[][[]}}1]] ## (n + 1) .2. {{[[][[]}}0]] ## (n + 1) .1. ## return (n + 1); .1. ## {return (n + 1);} .1. {} ## .0. {n: i32: lval<Allocation(1)>} ## N.Foo(0) .3. {{[[][[]}}fun<N.Foo>, (0,)]] {} ## N.Foo(0) .1. ## return N.Foo(0); .1. ## {return N.Foo(0);} .1. {} ## .0. {} ## Main() .3. {{[[][[]}}fun<Main>, ()]] {} ## Main() .1.
-// CHECK:STDOUT: memory: 0: Heap{}, 1: 0
-// CHECK:STDOUT: }
-// CHECK:STDOUT: {
-// CHECK:STDOUT: stack: (n + 1) .2. {{[[][[]}}0, 1]] ## (n + 1) .1. ## return (n + 1); .1. ## {return (n + 1);} .1. {} ## .0. {n: i32: lval<Allocation(1)>} ## N.Foo(0) .3. {{[[][[]}}fun<N.Foo>, (0,)]] {} ## N.Foo(0) .1. ## return N.Foo(0); .1. ## {return N.Foo(0);} .1. {} ## .0. {} ## Main() .3. {{[[][[]}}fun<Main>, ()]] {} ## Main() .1.
-// CHECK:STDOUT: memory: 0: Heap{}, 1: 0
-// CHECK:STDOUT: }
-// CHECK:STDOUT: --- step exp (n + 1) .2. (full_trace.carbon:[[@LINE-366]]) --->
-// CHECK:STDOUT: {
-// CHECK:STDOUT: stack: (n + 1) .1. {{[[][[]}}1]] ## return (n + 1); .1. ## {return (n + 1);} .1. {} ## .0. {n: i32: lval<Allocation(1)>} ## N.Foo(0) .3. {{[[][[]}}fun<N.Foo>, (0,)]] {} ## N.Foo(0) .1. ## return N.Foo(0); .1. ## {return N.Foo(0);} .1. {} ## .0. {} ## Main() .3. {{[[][[]}}fun<Main>, ()]] {} ## Main() .1.
-// CHECK:STDOUT: memory: 0: Heap{}, 1: 0
-// CHECK:STDOUT: }
-// CHECK:STDOUT: {
-// CHECK:STDOUT: stack: return (n + 1); .1. {{[[][[]}}1]] ## {return (n + 1);} .1. {} ## .0. {n: i32: lval<Allocation(1)>} ## N.Foo(0) .3. {{[[][[]}}fun<N.Foo>, (0,)]] {} ## N.Foo(0) .1. ## return N.Foo(0); .1. ## {return N.Foo(0);} .1. {} ## .0. {} ## Main() .3. {{[[][[]}}fun<Main>, ()]] {} ## Main() .1.
-// CHECK:STDOUT: memory: 0: Heap{}, 1: 0
-// CHECK:STDOUT: }
-// CHECK:STDOUT: --- step stmt return (n + 1); .1. (full_trace.carbon:[[@LINE-375]]) --->
-// CHECK:STDOUT: {
-// CHECK:STDOUT: stack: clean up.0. {} ## clean up.0. {n: i32: lval<Allocation(1)>} ## N.Foo(0) .3. {{[[][[]}}fun<N.Foo>, (0,), 1]] {} ## N.Foo(0) .1. ## return N.Foo(0); .1. ## {return N.Foo(0);} .1. {} ## .0. {} ## Main() .3. {{[[][[]}}fun<Main>, ()]] {} ## Main() .1.
-// CHECK:STDOUT: memory: 0: Heap{}, 1: 0
-// CHECK:STDOUT: }
-// CHECK:STDOUT: {
-// CHECK:STDOUT: stack: clean up.0. {n: i32: lval<Allocation(1)>} ## N.Foo(0) .3. {{[[][[]}}fun<N.Foo>, (0,), 1]] {} ## N.Foo(0) .1. ## return N.Foo(0); .1. ## {return N.Foo(0);} .1. {} ## .0. {} ## Main() .3. {{[[][[]}}fun<Main>, ()]] {} ## Main() .1.
-// CHECK:STDOUT: memory: 0: Heap{}, 1: 0
-// CHECK:STDOUT: }
-// CHECK:STDOUT: {
-// CHECK:STDOUT: stack: destroy.0. ## clean up.1. {n: i32: lval<Allocation(1)>} ## N.Foo(0) .3. {{[[][[]}}fun<N.Foo>, (0,), 1]] {} ## N.Foo(0) .1. ## return N.Foo(0); .1. ## {return N.Foo(0);} .1. {} ## .0. {} ## Main() .3. {{[[][[]}}fun<Main>, ()]] {} ## Main() .1.
-// CHECK:STDOUT: memory: 0: Heap{}, 1: 0
-// CHECK:STDOUT: }
-// CHECK:STDOUT: {
-// CHECK:STDOUT: stack: clean up.1. {n: i32: lval<Allocation(1)>} ## N.Foo(0) .3. {{[[][[]}}fun<N.Foo>, (0,), 1]] {} ## N.Foo(0) .1. ## return N.Foo(0); .1. ## {return N.Foo(0);} .1. {} ## .0. {} ## Main() .3. {{[[][[]}}fun<Main>, ()]] {} ## Main() .1.
-// CHECK:STDOUT: memory: 0: Heap{}, 1: 0
-// CHECK:STDOUT: }
-// CHECK:STDOUT: {
-// CHECK:STDOUT: stack: clean up.2. {n: i32: lval<Allocation(1)>} ## N.Foo(0) .3. {{[[][[]}}fun<N.Foo>, (0,), 1]] {} ## N.Foo(0) .1. ## return N.Foo(0); .1. ## {return N.Foo(0);} .1. {} ## .0. {} ## Main() .3. {{[[][[]}}fun<Main>, ()]] {} ## Main() .1.
-// CHECK:STDOUT: memory: 0: Heap{}, 1: !!0
-// CHECK:STDOUT: }
-// CHECK:STDOUT: {
-// CHECK:STDOUT: stack: N.Foo(0) .3. {{[[][[]}}fun<N.Foo>, (0,), 1]] {} ## N.Foo(0) .1. ## return N.Foo(0); .1. ## {return N.Foo(0);} .1. {} ## .0. {} ## Main() .3. {{[[][[]}}fun<Main>, ()]] {} ## Main() .1.
-// CHECK:STDOUT: memory: 0: Heap{}, 1: !!0
-// CHECK:STDOUT: }
-// CHECK:STDOUT: --- step exp N.Foo(0) .3. (full_trace.carbon:[[@LINE-395]]) --->
-// CHECK:STDOUT: {
-// CHECK:STDOUT: stack: clean up.0. {} ## N.Foo(0) .1. {{[[][[]}}1]] ## return N.Foo(0); .1. ## {return N.Foo(0);} .1. {} ## .0. {} ## Main() .3. {{[[][[]}}fun<Main>, ()]] {} ## Main() .1.
-// CHECK:STDOUT: memory: 0: Heap{}, 1: !!0
-// CHECK:STDOUT: }
-// CHECK:STDOUT: {
-// CHECK:STDOUT: stack: N.Foo(0) .1. {{[[][[]}}1]] ## return N.Foo(0); .1. ## {return N.Foo(0);} .1. {} ## .0. {} ## Main() .3. {{[[][[]}}fun<Main>, ()]] {} ## Main() .1.
-// CHECK:STDOUT: memory: 0: Heap{}, 1: !!0
-// CHECK:STDOUT: }
-// CHECK:STDOUT: {
-// CHECK:STDOUT: stack: return N.Foo(0); .1. {{[[][[]}}1]] ## {return N.Foo(0);} .1. {} ## .0. {} ## Main() .3. {{[[][[]}}fun<Main>, ()]] {} ## Main() .1.
-// CHECK:STDOUT: memory: 0: Heap{}, 1: !!0
-// CHECK:STDOUT: }
-// CHECK:STDOUT: --- step stmt return N.Foo(0); .1. (full_trace.carbon:[[@LINE-408]]) --->
-// CHECK:STDOUT: {
-// CHECK:STDOUT: stack: clean up.0. {} ## clean up.0. {} ## Main() .3. {{[[][[]}}fun<Main>, (), 1]] {} ## Main() .1.
-// CHECK:STDOUT: memory: 0: Heap{}, 1: !!0
-// CHECK:STDOUT: }
-// CHECK:STDOUT: {
-// CHECK:STDOUT: stack: clean up.0. {} ## Main() .3. {{[[][[]}}fun<Main>, (), 1]] {} ## Main() .1.
-// CHECK:STDOUT: memory: 0: Heap{}, 1: !!0
-// CHECK:STDOUT: }
-// CHECK:STDOUT: {
-// CHECK:STDOUT: stack: Main() .3. {{[[][[]}}fun<Main>, (), 1]] {} ## Main() .1.
-// CHECK:STDOUT: memory: 0: Heap{}, 1: !!0
-// CHECK:STDOUT: }
+// CHECK:STDOUT: (+) memory-alloc: #2 `0`
+// CHECK:STDOUT: (+) stack-push: .0. {n: i32: lval<Allocation(2)>}
+// CHECK:STDOUT: (+) stack-push: {return (n + 1);} .0.
+// CHECK:STDOUT: --- step stmt {return (n + 1);} .0. (full_trace.carbon:[[@LINE-239]]) --->
+// CHECK:STDOUT: (+) stack-push: return (n + 1); .0.
+// CHECK:STDOUT: --- step stmt return (n + 1); .0. (full_trace.carbon:[[@LINE-243]]) --->
+// CHECK:STDOUT: (+) stack-push: (n + 1) .0.
+// CHECK:STDOUT: (+) stack-push: (n + 1) .0.
+// CHECK:STDOUT: --- step exp (n + 1) .0. (full_trace.carbon:[[@LINE-246]]) --->
+// CHECK:STDOUT: (+) stack-push: n .0.
+// CHECK:STDOUT: (+) stack-push: n .0.
+// CHECK:STDOUT: --- step exp n .0. (full_trace.carbon:[[@LINE-249]]) --->
+// CHECK:STDOUT: +++ memory-read: #2 `0`
+// CHECK:STDOUT: (-) stack-pop: n .0.
+// CHECK:STDOUT: (-) stack-pop: n .1. {{[[][[]}}0]]
+// CHECK:STDOUT: --- step exp (n + 1) .1. (full_trace.carbon:[[@LINE-253]]) --->
+// CHECK:STDOUT: (+) stack-push: 1 .0.
+// CHECK:STDOUT: (+) stack-push: 1 .0.
+// CHECK:STDOUT: --- step exp 1 .0. (full_trace.carbon:[[@LINE-256]]) --->
+// CHECK:STDOUT: (-) stack-pop: 1 .0.
+// CHECK:STDOUT: (-) stack-pop: 1 .1. {{[[][[]}}1]]
+// CHECK:STDOUT: --- step exp (n + 1) .2. (full_trace.carbon:[[@LINE-259]]) --->
+// CHECK:STDOUT: (-) stack-pop: (n + 1) .2. {{[[][[]}}0, 1]]
+// CHECK:STDOUT: (-) stack-pop: (n + 1) .1. {{[[][[]}}1]]
+// CHECK:STDOUT: --- step stmt return (n + 1); .1. (full_trace.carbon:[[@LINE-262]]) --->
+// CHECK:STDOUT: +++ memory-write: #1 `1`
+// CHECK:STDOUT: (-) stack-pop: return (n + 1); .1. {{[[][[]}}1]]
+// CHECK:STDOUT: (-) stack-pop: {return (n + 1);} .1. {}
+// CHECK:STDOUT: (-) stack-pop: .0. {n: i32: lval<Allocation(2)>}
+// CHECK:STDOUT: (+) stack-push: clean up.0. {n: i32: lval<Allocation(2)>}
+// CHECK:STDOUT: (+) stack-push: clean up.0. {}
+// CHECK:STDOUT: (-) stack-pop: clean up.0. {}
+// CHECK:STDOUT: +++ memory-read: #2 `0`
+// CHECK:STDOUT: (+) stack-push: destroy.0.
+// CHECK:STDOUT: (-) stack-pop: destroy.0.
+// CHECK:STDOUT: (-) memory-dealloc: #2 `0`
+// CHECK:STDOUT: (-) stack-pop: clean up.2. {n: i32: lval<Allocation(2)>}
+// CHECK:STDOUT: --- step exp N.Foo(0) .3. (full_trace.carbon:[[@LINE-270]]) --->
+// CHECK:STDOUT: (-) stack-pop: N.Foo(0) .3. {{[[][[]}}fun<N.Foo>, (0,), 1]] {}
+// CHECK:STDOUT: (+) stack-push: clean up.0. {}
+// CHECK:STDOUT: (-) stack-pop: clean up.0. {}
+// CHECK:STDOUT: --- step stmt var x: i32 = N.Foo(0); .1. (full_trace.carbon:[[@LINE-274]]) --->
+// CHECK:STDOUT: +++ memory-read: #1 `1`
+// CHECK:STDOUT: match pattern Placeholder<x>
+// CHECK:STDOUT: from initializing expression with value 1
+// CHECK:STDOUT: (-) stack-pop: var x: i32 = N.Foo(0); .1. {{[[][[]}}1]]
+// CHECK:STDOUT: --- step stmt {var x: i32 = N.Foo(0);return x;} .1. (full_trace.carbon:[[@LINE+33]]) --->
+// CHECK:STDOUT: (+) stack-push: return x; .0.
+// CHECK:STDOUT: --- step stmt return x; .0. (full_trace.carbon:[[@LINE-280]]) --->
+// CHECK:STDOUT: (+) stack-push: x .0.
+// CHECK:STDOUT: (+) stack-push: x .0.
+// CHECK:STDOUT: --- step exp x .0. (full_trace.carbon:[[@LINE-283]]) --->
+// CHECK:STDOUT: +++ memory-read: #1 `1`
+// CHECK:STDOUT: (-) stack-pop: x .0.
+// CHECK:STDOUT: (-) stack-pop: x .1. {{[[][[]}}ref_expr<Allocation(1)>]]
+// CHECK:STDOUT: --- step stmt return x; .1. (full_trace.carbon:[[@LINE-287]]) --->
+// CHECK:STDOUT: (-) stack-pop: return x; .1. {{[[][[]}}1]]
+// CHECK:STDOUT: (-) stack-pop: {var x: i32 = N.Foo(0);return x;} .2. {x: i32: lval<Allocation(1)>}
+// CHECK:STDOUT: (-) stack-pop: .0. {}
+// CHECK:STDOUT: (+) stack-push: clean up.0. {}
+// CHECK:STDOUT: (+) stack-push: clean up.0. {x: i32: lval<Allocation(1)>}
+// CHECK:STDOUT: +++ memory-read: #1 `1`
+// CHECK:STDOUT: (+) stack-push: destroy.0.
+// CHECK:STDOUT: (-) stack-pop: destroy.0.
+// CHECK:STDOUT: (-) memory-dealloc: #1 `1`
+// CHECK:STDOUT: (-) stack-pop: clean up.2. {x: i32: lval<Allocation(1)>}
+// CHECK:STDOUT: (-) stack-pop: clean up.0. {}
 // CHECK:STDOUT: --- step exp Main() .3. (<Main()>:0) --->
-// CHECK:STDOUT: {
-// CHECK:STDOUT: stack: clean up.0. {} ## Main() .1. {{[[][[]}}1]]
-// CHECK:STDOUT: memory: 0: Heap{}, 1: !!0
-// CHECK:STDOUT: }
-// CHECK:STDOUT: {
-// CHECK:STDOUT: stack: Main() .1. {{[[][[]}}1]]
-// CHECK:STDOUT: memory: 0: Heap{}, 1: !!0
-// CHECK:STDOUT: }
-// CHECK:STDOUT: {
-// CHECK:STDOUT: stack:{{ }}
-// CHECK:STDOUT: memory: 0: Heap{}, 1: !!0
-// CHECK:STDOUT: }
+// CHECK:STDOUT: (-) stack-pop: Main() .3. {{[[][[]}}fun<Main>, (), 1]] {}
+// CHECK:STDOUT: (+) stack-push: clean up.0. {}
+// CHECK:STDOUT: (-) stack-pop: clean up.0. {}
+// CHECK:STDOUT: (-) stack-pop: Main() .1. {{[[][[]}}1]]
 // CHECK:STDOUT: interpreter result: 1
->>>>>>> 418bad93
 // CHECK:STDOUT: ********** printing timing **********
 // CHECK:STDOUT: Time elapsed in ExecProgram: {{[0-9]+}}ms
 // CHECK:STDOUT: Time elapsed in AnalyzeProgram: {{[0-9]+}}ms
